--- conflicted
+++ resolved
@@ -12,15 +12,9 @@
 from tests.utils import get_result_list
 
 xfails = {
-<<<<<<< HEAD
-    ac.BeamformerTime: 'Issue #',
-    ac.IntegratorSectorTime: 'Issue #',  # test case relies on BeamformerTime as source
-    ac.PointSourceConvolve: 'Issue #',  # test case relies on TimeConvolve as generator
-=======
     ac.BeamformerTime: 'Issue #525',
     ac.IntegratorSectorTime: 'Issue #525',  # test case relies on BeamformerTime as source
     ac.PointSourceConvolve: 'Issue #530',  # test case relies on TimeConvolve as generator
->>>>>>> 8a1e7459
 }
 
 
