--- conflicted
+++ resolved
@@ -69,11 +69,7 @@
 
 
 def get_result_list(obj, num):
-<<<<<<< HEAD
-    """For classes with no explicit result method a warning is expected and is catched here to
-=======
     """For classes with no explicit result method a warning is expected and is caught here to
->>>>>>> 8a1e7459
     prevent test failure.
     See https://github.com/acoular/acoular/issues/382 for details.
     """
