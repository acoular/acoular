--- conflicted
+++ resolved
@@ -17,13 +17,8 @@
       #### Testing OSX ####
     - name: "Python 3.8 on macOS"
       os: osx
-<<<<<<< HEAD
       osx_image: xcode12  # Python 3.8 running on macOS 10.14.3
       language: shell      
-=======
-      osx_image: xcode12  # Python 3.7 running on macOS 10.14.3
-      language: shell       # 'language: python' is an error on Travis CI macOS
->>>>>>> 38f65eb1
       # python: 3.7         # 'python:' is ignored on Travis CI macOS
       before_install: python3 --version ; pip3 --version ; sw_vers
     - name: "Python 3.7 on macOS"
@@ -38,7 +33,7 @@
       language: shell      
       # python: 3.6         # 'python:' is ignored on Travis CI macOS
       before_install: python3 --version ; pip3 --version ; sw_vers
-      ##### Testing Windows  #####
+      #Testing Windows
     - name: "Python 3.9 on Windows"
       os: windows           # Windows 10.0.17134 N/A Build 17134
       language: shell      
@@ -57,9 +52,8 @@
          #create env and install libpython and pytables
          - conda create --name test-environment python=3.9 ;
          - conda activate test-environment;
-         - conda install -c anaconda pytables 
-         - conda install libpython;   
- 	#####
+         - conda install -c anaconda pytables;
+         - conda install libpython; 
      - name: "Python 3.8 on Windows"
       os: windows           # Windows 10.0.17134 N/A Build 17134
       language: shell       # 'language: python' is an error on Travis CI Windows
@@ -78,9 +72,8 @@
          #create env and install libpython and pytables
          - conda create --name test-environment python=3.8 ;
          - conda activate test-environment;
-         - conda install -c anaconda pytables 
+         - conda install -c anaconda pytables;
          - conda install libpython;   
-	#### 
     - name: "Python 3.7 on Windows"
       os: windows           # Windows 10.0.17134 N/A Build 17134
       language: shell       # 'language: python' is an error on Travis CI Windows
@@ -99,9 +92,8 @@
          #create env and install libpython and pytables
          - conda create --name test-environment python=3.7 ;
          - conda activate test-environment;
-         - conda install -c anaconda pytables 
+         - conda install -c anaconda pytables;
          - conda install libpython;    
-	####
     - name: "Python 3.6 on Windows"
       os: windows           # Windows 10.0.17134 N/A Build 17134
       language: shell       
@@ -120,7 +112,7 @@
          #create env and install libpython and pytables
          - conda create --name test-environment python=3.6 ;
          - conda activate test-environment;
-         - conda install -c anaconda pytables 
+         - conda install -c anaconda pytables;
          - conda install libpython;
 
 before_install: 
@@ -132,7 +124,6 @@
 install:
   #  pip installer 
   #- pip install -e . # install package
-  
   #setuptools installer
   # 'python' points to Python 2.7 on macOS but points to Python 3.7 on Linux and Windows
   # 'python3' is a 'command not found' error on Windows but 'py' works on Windows only
