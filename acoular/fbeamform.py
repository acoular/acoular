# -*- coding: utf-8 -*-
#pylint: disable-msg=E0611, E1101, C0103, R0901, R0902, R0903, R0904, W0232
#------------------------------------------------------------------------------
# Copyright (c) 2007-2017, Acoular Development Team.
#------------------------------------------------------------------------------
"""Implements beamformers in the frequency domain.

.. autosummary::
    :toctree: generated/

    BeamformerBase
    BeamformerFunctional
    BeamformerCapon
    BeamformerEig
    BeamformerMusic
    BeamformerClean
    BeamformerDamas
    BeamformerDamasPlus
    BeamformerOrth
    BeamformerCleansc
    BeamformerCMF
    BeamformerGIB

    PointSpreadFunction
    L_p
    integrate

"""

# imports from other packages
from __future__ import print_function, division
<<<<<<< HEAD
from warnings import warn
from numpy import array, ones, invert, \
dot, newaxis, zeros, float32, float64, linalg,  \
searchsorted, pi, sign, diag, arange, sqrt, exp, log10, int,\
reshape, hstack, vstack, eye, tril, size, clip, zeros_like, sum, fill_diagonal
from scipy.linalg import fractional_matrix_power
from sklearn.linear_model import LassoLars, LassoLarsIC, OrthogonalMatchingPursuitCV
=======

from numpy import array, ones, hanning, hamming, bartlett, blackman, invert, \
dot, newaxis, zeros, empty, fft, float32, float64, complex64, linalg, where, \
searchsorted, pi, multiply, sign, diag, arange, sqrt, exp, log10, int,\
reshape, hstack, vstack, eye, tril, size, clip, tile, flipud, fliplr, round, delete, \
absolute, argsort, sort, sum, hsplit, fill_diagonal, zeros_like

from sklearn.linear_model import LassoLars, LassoLarsCV, LassoLarsIC,\
OrthogonalMatchingPursuit, ElasticNet, OrthogonalMatchingPursuitCV, Lasso

>>>>>>> fdd36f55
from scipy.optimize import nnls, linprog
from scipy.linalg import inv, eigh, eigvals
from warnings import warn

import tables

from traits.api import HasPrivateTraits, Float, Int, \
CArray, Property, Instance, Trait, Bool, Range, Delegate, Enum, \
cached_property, on_trait_change, property_depends_on

from traitsui.api import View, Item
from traitsui.menu import OKCancelButtons
from .fastFuncs import beamformerFreq, transfer, calcPointSpreadFunction, damasSolverGaussSeidel
from .h5cache import H5cache
from .internal import digest
from .grids import Grid
from .microphones import MicGeom
from .environments import Environment
from .spectra import PowerSpectra, _precision

def steerVecTranslation(steer):
    """ 
    Internal helper function.
    Translates the value of the property 'steer' into the numerical values
    corresponding to :ref:`Sarradj, 2012<Sarradj2012>`.
    """
    steerNumeric = {'true level': 3,
                    'true location': 4,
                    'classic': 1,
                    'inverse': 2,
                    'custom': 'custom'}[steer]
    return steerNumeric

class BeamformerBase( HasPrivateTraits ):
    """
    Beamforming using the basic delay-and-sum algorithm in the frequency domain.
    """

    #: :class:`~acoular.spectra.PowerSpectra` object that provides the cross spectral matrix.
    freq_data = Trait(PowerSpectra, 
        desc="freq data object")

    #: :class:`~acoular.grids.Grid`-derived object that provides the grid locations.
    grid = Trait(Grid, 
        desc="beamforming grid")

    #: :class:`~acoular.microphones.MicGeom` object that provides the microphone locations.
    mpos = Trait(MicGeom, 
        desc="microphone geometry")
        
    #: :class:`~acoular.environments.Environment` or derived object, 
    #: which provides information about the sound propagation in the medium.
    env = Trait(Environment(), Environment)

    #: The speed of sound, defaults to 343 m/s
    c = Float(343., 
        desc="speed of sound")

    #: Boolean flag, if 'True' (default), the main diagonal is removed before beamforming.
    r_diag = Bool(True, 
                  desc="removal of diagonal")
    
    #: If r_diag==True: if r_diag_norm==0.0, the standard  
    #: normalization = num_mics/(num_mics-1) is used. 
    #: If r_diag_norm !=0.0, the user input is used instead.  
    #: If r_diag==False, the normalization is 1.0 either way. 
    r_diag_norm = Float(0.0, 
                        desc="If diagonal of the csm is removed, some signal energy is lost." 
                        "This is handled via this normalization factor." 
                        "Internally, the default is: num_mics / (num_mics - 1).") 
    
    #: Type of steering vectors, see also :ref:`Sarradj, 2012<Sarradj2012>`:
    #: classic -> Formulation I; 
    #: inverse -> Formulation II; 
    #: true level-> Formulation III (default);
    #: true location -> Formulation IV.
    steer = Trait('true level', 'true location', 'classic', 'inverse', 
                  desc="Type of steering vectors used. Corresponds to the formulations"
                  "in :ref:`Sarradj, 2012<Sarradj2012>`. classic -> Formulation I;"
                  "inverse -> Formulation II; true level-> Formulation III;"
                  "true location -> Formulation IV")
                  
    #: Boolean flag, if 'True' (default), the result is cached in h5 files.
    cached = Bool(True, 
        desc="cached flag")
                  
    # hdf5 cache file
    h5f = Instance(tables.File, transient = True )
    
    #: The beamforming result as squared sound pressure values 
    #: at all grid point locations (readonly).
    #: Returns a (number of frequencies, number of gridpoints) array of floats.
    result = Property(
        desc="beamforming result")
    
    #: Floating point precision of property result. Corresponding to numpy dtypes. Default = 64 Bit.
    precision = Trait('float64', 'float32',
            desc="precision (32/64 Bit) of result, corresponding to numpy dtypes")
        
    #: Sound travel distances from microphone array center to grid 
    #: points (readonly).
    r0 = Property(
        desc="array center to grid distances")

    #: Sound travel distances from array microphones to grid 
    #: points (readonly).
    rm = Property(
        desc="array center to grid distances")
    
    # internal identifier
    digest = Property( 
        depends_on = ['mpos.digest', 'grid.digest', 'freq_data.digest', 'c', \
            'r_diag', 'env.digest', 'r_diag_norm', 'steer', 'precision'], 
        )

    # internal identifier
    ext_digest = Property( 
        depends_on = ['digest', 'freq_data.ind_low', 'freq_data.ind_high'], 
        )

    traits_view = View(
        [
            [Item('mpos{}', style='custom')], 
            [Item('grid', style='custom'), '-<>'], 
            [Item('r_diag', label='Diagonal removed')], 
            [Item('c', label='Speed of sound')], 
            [Item('env{}', style='custom')], 
            '|'
        ], 
        title='Beamformer options', 
        buttons = OKCancelButtons
        )

    @cached_property
    def _get_digest( self ):
        return digest( self )
    
    @cached_property
    def _get_ext_digest( self ):
        return digest( self, 'ext_digest' )

    @property_depends_on('digest')
    def _get_r0 ( self ):
        return self.env.r( self.c, self.grid.pos())

    @property_depends_on('digest')
    def _get_rm ( self ):
        return self.env.r( self.c, self.grid.pos(), self.mpos.mpos)

    @property_depends_on('ext_digest')
    def _get_result ( self ):
        """
        This is the :attr:`result` getter routine.
        The beamforming result is either loaded or calculated.
        """
        _digest = ''
        while self.digest != _digest:
            _digest = self.digest
            name = self.__class__.__name__ + self.digest
            numchannels = self.freq_data.numchannels
            if  numchannels != self.mpos.num_mics or numchannels == 0:
                raise ValueError("%i channels do not fit %i mics" % \
                    (numchannels, self.mpos.num_mics))
            numfreq = self.freq_data.fftfreq().shape[0]# block_size/2 + 1
            precisionTuple = _precision(self.precision)
            if self.cached:
                H5cache.get_cache( self, self.freq_data.basename)
                if not name in self.h5f.root:
                    group = self.h5f.create_group(self.h5f.root, name)
                    shape = (numfreq, self.grid.size)
                    atom = precisionTuple[3]()
                    filters = tables.Filters(complevel=5, complib='blosc')
                    ac = self.h5f.create_carray(group, 'result', atom, shape, filters=filters)
                    shape = (numfreq, )
                    atom = tables.BoolAtom()
                    fr = self.h5f.create_carray(group, 'freqs', atom, shape, filters=filters)
                else:
                    ac = self.h5f.get_node('/'+name, 'result')
                    fr = self.h5f.get_node('/'+name, 'freqs')
                if not fr[self.freq_data.ind_low:self.freq_data.ind_high].all():
                    self.calc(ac, fr)                  
                    self.h5f.flush()
            else:
                ac = zeros((numfreq, self.grid.size), dtype=self.precision)
                fr = zeros(numfreq, dtype='int64')
                self.calc(ac,fr)
        return ac
        
    def sig_loss_norm(self):
        """ 
        If the diagonal of the CSM is removed one has to handle the loss 
        of signal energy --> Done via a normalization factor.
        """
        if not self.r_diag:  # Full CSM --> no normalization needed 
            normFactor = 1.0 
        elif self.r_diag_norm == 0.0:  # Removed diag: standard normalization factor 
            nMics = float(self.freq_data.numchannels) 
            normFactor = nMics / (nMics - 1) 
        elif self.r_diag_norm != 0.0:  # Removed diag: user defined normalization factor 
            normFactor = self.r_diag_norm 
        return normFactor

    def calc(self, ac, fr):
        """
        Calculates the delay-and-sum beamforming result for the frequencies 
        defined by :attr:`freq_data`
        
        This is an internal helper function that is automatically called when 
        accessing the beamformer's :attr:`result` or calling
        its :meth:`synthetic` method.        
        
        Parameters
        ----------
        ac : array of floats
            This array of dimension ([number of frequencies]x[number of gridpoints])
            is used as call-by-reference parameter and contains the calculated
            value after calling this method. 
        fr : array of booleans
            The entries of this [number of frequencies]-sized array are either 
            'True' (if the result for this frequency has already been calculated)
            or 'False' (for the frequencies where the result has yet to be calculated).
            After the calculation at a certain frequency the value will be set
            to 'True'
        
        Returns
        -------
        This method only returns values through the *ac* and *fr* parameters
        """
        kj = 2j*pi*self.freq_data.fftfreq()/self.c
        steerVecFormulation = steerVecTranslation(self.steer)
        normFactor = self.sig_loss_norm()
        for i in self.freq_data.indices:
            if not fr[i]:
                csm = array(self.freq_data.csm[i][newaxis], dtype='complex128')
                kji = kj[i, newaxis]
                beamformerOutput = beamformerFreq(False, steerVecFormulation, self.r_diag, normFactor, (self.r0, self.rm, kji, csm))[0]
                if self.r_diag:  # set (unphysical) negative output values to 0
                    indNegSign = sign(beamformerOutput) < 0
                    beamformerOutput[indNegSign] = 0.0
                ac[i] = beamformerOutput
                fr[i] = True
    
    def synthetic( self, f, num=0):
        """
        Evaluates the beamforming result for an arbitrary frequency band.
        
        Parameters
        ----------
        f: float
            Band center frequency. 
        num : integer
            Controls the width of the frequency bands considered; defaults to
            0 (single frequency line).
            
            ===  =====================
            num  frequency band width
            ===  =====================
            0    single frequency line
            1    octave band
            3    third-octave band
            n    1/n-octave band
            ===  =====================
              
        Returns
        -------
        array of floats
            The synthesized frequency band values of the beamforming result at 
            each grid point .
            Note that the frequency resolution and therefore the bandwidth 
            represented by a single frequency line depends on 
            the :attr:`sampling frequency<acoular.sources.SamplesGenerator.sample_freq>` and 
            used :attr:`FFT block size<acoular.spectra.PowerSpectra.block_size>`.
        """
        res = self.result # trigger calculation
        freq = self.freq_data.fftfreq()
        if len(freq) == 0:
            return None
        
        indices = self.freq_data.indices
        
        if num == 0:
            # single frequency line
            ind = searchsorted(freq, f)
            if ind >= len(freq):
                warn('Queried frequency (%g Hz) not in resolved '
                              'frequency range. Returning zeros.' % f, 
                              Warning, stacklevel = 2)
                h = zeros_like(res[0])
            else:
                if freq[ind] != f:
                    warn('Queried frequency (%g Hz) not in set of '
                         'discrete FFT sample frequencies. '
                         'Using frequency %g Hz instead.' % (f,freq[ind]), 
                         Warning, stacklevel = 2)
                if not (ind in indices):
                    warn('Beamforming result may not have been calculated '
                         'for queried frequency. Check '
                         'freq_data.ind_low and freq_data.ind_high!',
                          Warning, stacklevel = 2)
                h = res[ind]
        else:
            # fractional octave band
            f1 = f*2.**(-0.5/num)
            f2 = f*2.**(+0.5/num)
            ind1 = searchsorted(freq, f1)
            ind2 = searchsorted(freq, f2)
            if ind1 == ind2:
                warn('Queried frequency band (%g to %g Hz) does not '
                     'include any discrete FFT sample frequencies. '
                     'Returning zeros.' % (f1,f2), 
                     Warning, stacklevel = 2)
                h = zeros_like(res[0])
            else:
                h = sum(res[ind1:ind2], 0)
                if not ((ind1 in indices) and (ind2 in indices)):
                    warn('Beamforming result may not have been calculated '
                         'for all queried frequencies. Check '
                         'freq_data.ind_low and freq_data.ind_high!',
                          Warning, stacklevel = 2)
        return h.reshape(self.grid.shape)


    def integrate(self, sector):
        """
        Integrates result map over a given sector.
        
        Parameters
        ----------
        sector: array of floats
              Tuple with arguments for the 'indices' method 
              of a :class:`~acoular.grids.Grid`-derived class 
              (e.g. :meth:`RectGrid.indices<acoular.grids.RectGrid.indices>` 
              or :meth:`RectGrid3D.indices<acoular.grids.RectGrid3D.indices>`).
              Possible sectors would be *array([xmin, ymin, xmax, ymax])* 
              or *array([x, y, radius])*.
              
        Returns
        -------
        array of floats
            The spectrum (all calculated frequency bands) for the integrated sector.
        """
        #resp. array([rmin, phimin, rmax, phimax]), array([r, phi, radius]).
        
#        ind = self.grid.indices(*sector)
#        gshape = self.grid.shape
#        r = self.result
#        rshape = r.shape
#        mapshape = (rshape[0], ) + gshape
#        h = r[:].reshape(mapshape)[ (s_[:], ) + ind ]
#        return h.reshape(h.shape[0], prod(h.shape[1:])).sum(axis=1)
        ind = self.grid.indices(*sector)
        gshape = self.grid.shape
        r = self.result
        h = zeros(r.shape[0])
        for i in range(r.shape[0]):
            h[i] = r[i].reshape(gshape)[ind].sum()
        return h

class BeamformerFunctional( BeamformerBase ):
    """
    Functional beamforming after :ref:`Dougherty, 2014<Dougherty2014>`.
    """

    #: Functional exponent, defaults to 1 (= Classic Beamforming).
    gamma = Float(1, 
        desc="functional exponent")

    # internal identifier
    digest = Property( 
        depends_on = ['mpos.digest', 'grid.digest', 'freq_data.digest', 'c', \
            'r_diag', 'env.digest', 'gamma', 'steer'], 
        )
    
    #: Functional Beamforming is only well defined for full CSM
    r_diag = Enum(False, 
                  desc="False, as Functional Beamformer is only well defined for the full CSM")

    traits_view = View(
        [
            [Item('mpos{}', style='custom')], 
            [Item('grid', style='custom'), '-<>'], 
            [Item('gamma', label='Exponent', style='simple')], 
            [Item('c', label='Speed of sound')], 
            [Item('env{}', style='custom')], 
            '|'
        ], 
        title='Beamformer options', 
        buttons = OKCancelButtons
        )

    @cached_property
    def _get_digest( self ):
        return digest( self )

    def calc(self, ac, fr):
        """
        Calculates the Functional Beamformer result for the frequencies defined by :attr:`freq_data`
        
        This is an internal helper function that is automatically called when 
        accessing the beamformer's :attr:`~BeamformerBase.result` or calling
        its :meth:`~BeamformerBase.synthetic` method.        
        
        Parameters
        ----------
        ac : array of floats
            This array of dimension ([number of frequencies]x[number of gridpoints])
            is used as call-by-reference parameter and contains the calculated
            value after calling this method. 
        fr : array of booleans
            The entries of this [number of frequencies]-sized array are either 
            'True' (if the result for this frequency has already been calculated)
            or 'False' (for the frequencies where the result has yet to be calculated).
            After the calculation at a certain frequency the value will be set
            to 'True'
        
        Returns
        -------
        This method only returns values through the *ac* and *fr* parameters
        """   
        kj = 2j*pi*self.freq_data.fftfreq()/self.c
        steerVecFormulation = steerVecTranslation(self.steer)
        normFactor = self.sig_loss_norm()
        for i in self.freq_data.indices:        
            if not fr[i]:
                kji = kj[i, newaxis]
                if self.r_diag:
                    # This case is not used at the moment (see Trait r_diag)
#==============================================================================
#                     One cannot use spectral decomposition when diagonal of csm is removed,
#                     as the resulting modified eigenvectors are not orthogonal to each other anymore.
#                     Therefor potentiating cannot be applied only to the eigenvalues.
#                     --> To avoid this the root of the csm (removed diag) is calculated directly.
#                     WATCH OUT: This doesn't really produce good results.
#==============================================================================
                    csm = self.freq_data.csm[i]
                    fill_diagonal(csm, 0)
                    csmRoot = fractional_matrix_power(csm, 1.0 / self.gamma)
                    beamformerOutput, steerNorm = beamformerFreq(False, steerVecFormulation, False, 1.0, (self.r0, self.rm, kji, csmRoot[newaxis]))
                    beamformerOutput /= steerNorm  # take normalized steering vec
                    
                    # set (unphysical) negative output values to 0
                    indNegSign = sign(beamformerOutput) < 0
                    beamformerOutput[indNegSign] = 0.0
                else:
                    eva = array(self.freq_data.eva[i][newaxis], dtype='float64') ** (1.0 / self.gamma)
                    eve = array(self.freq_data.eve[i][newaxis], dtype='complex128')
                    beamformerOutput, steerNorm = beamformerFreq(True, steerVecFormulation, self.r_diag, 1.0, (self.r0, self.rm, kji, eva, eve))  # takes all EigVal into account
                    beamformerOutput /= steerNorm  # take normalized steering vec
                ac[i] = (beamformerOutput ** self.gamma) * steerNorm * normFactor  # the normalization must be done outside the beamformer
                fr[i] = True
            
class BeamformerCapon( BeamformerBase ):
    """
    Beamforming using the Capon (Mininimum Variance) algorithm, 
    see :ref:`Capon, 1969<Capon1969>`.
    """
    # Boolean flag, if 'True', the main diagonal is removed before beamforming;
    # for Capon beamforming r_diag is set to 'False'.
    r_diag = Enum(False, 
        desc="removal of diagonal")

    traits_view = View(
        [
            [Item('mpos{}', style='custom')], 
            [Item('grid', style='custom'), '-<>'], 
            [Item('c', label='Speed of sound')], 
            [Item('env{}', style='custom')], 
            '|'
        ], 
        title='Beamformer options', 
        buttons = OKCancelButtons
        )

    def calc(self, ac, fr):
        """
        Calculates the Capon result for the frequencies defined by :attr:`freq_data`
        
        This is an internal helper function that is automatically called when 
        accessing the beamformer's :attr:`~BeamformerBase.result` or calling
        its :meth:`~BeamformerBase.synthetic` method.        
        
        Parameters
        ----------
        ac : array of floats
            This array of dimension ([number of frequencies]x[number of gridpoints])
            is used as call-by-reference parameter and contains the calculated
            value after calling this method. 
        fr : array of booleans
            The entries of this [number of frequencies]-sized array are either 
            'True' (if the result for this frequency has already been calculated)
            or 'False' (for the frequencies where the result has yet to be calculated).
            After the calculation at a certain frequency the value will be set
            to 'True'
        
        Returns
        -------
        This method only returns values through the *ac* and *fr* parameters
        """        
        kj = 2j*pi*self.freq_data.fftfreq()/self.c
        nMics = self.freq_data.numchannels
        normFactor = self.sig_loss_norm() * nMics**2
        steerVecFormulation = steerVecTranslation(self.steer)
        for i in self.freq_data.indices:
            if not fr[i]:
                csm = array(linalg.inv(array(self.freq_data.csm[i], dtype='complex128')), order='C')[newaxis]
                kji = kj[i, newaxis]
                beamformerOutput = beamformerFreq(False, steerVecFormulation, self.r_diag, normFactor, (self.r0, self.rm, kji, csm))[0]
                ac[i] = 1.0 / beamformerOutput
                fr[i] = True

class BeamformerEig( BeamformerBase ):
    """
    Beamforming using eigenvalue and eigenvector techniques,
    see :ref:`Sarradj et al., 2005<Sarradj2005>`.
    """

    #: :class:`~acoular.spectra.PowerSpectra` object that provides the 
    #: cross spectral matrix and eigenvalues
    freq_data = Trait(PowerSpectra, 
        desc="freq data object")

    #: Number of component to calculate: 
    #: 0 (smallest) ... :attr:`~acoular.sources.SamplesGenerator.numchannels`-1;
    #: defaults to -1, i.e. numchannels-1
    n = Int(-1, 
        desc="No. of eigenvalue")

    # Actual component to calculate, internal, readonly.
    na = Property(
        desc="No. of eigenvalue")

    # internal identifier
    digest = Property( 
        depends_on = ['mpos.digest', 'grid.digest', 'freq_data.digest', 'c', \
            'r_diag', 'env.digest', 'na', 'steer'], 
        )

    traits_view = View(
        [
            [Item('mpos{}', style='custom')], 
            [Item('grid', style='custom'), '-<>'], 
            [Item('n', label='Component No.', style='simple')], 
            [Item('r_diag', label='Diagonal removed')], 
            [Item('c', label='Speed of sound')], 
            [Item('env{}', style='custom')], 
            '|'
        ], 
        title='Beamformer options', 
        buttons = OKCancelButtons
        )
    
    @cached_property
    def _get_digest( self ):
        return digest( self )
    
    @property_depends_on('mpos, n')
    def _get_na( self ):
        na = self.n
        nm = self.mpos.num_mics
        if na < 0:
            na = max(nm + na, 0)
        return min(nm - 1, na)

    def calc(self, ac, fr):
        """
        Calculates the result for the frequencies defined by :attr:`freq_data`
        
        This is an internal helper function that is automatically called when 
        accessing the beamformer's :attr:`~BeamformerBase.result` or calling
        its :meth:`~BeamformerBase.synthetic` method.        
        
        Parameters
        ----------
        ac : array of floats
            This array of dimension ([number of frequencies]x[number of gridpoints])
            is used as call-by-reference parameter and contains the calculated
            value after calling this method. 
        fr : array of booleans
            The entries of this [number of frequencies]-sized array are either 
            'True' (if the result for this frequency has already been calculated)
            or 'False' (for the frequencies where the result has yet to be calculated).
            After the calculation at a certain frequency the value will be set
            to 'True'
        
        Returns
        -------
        This method only returns values through the *ac* and *fr* parameters
        """
        kj = 2j*pi*self.freq_data.fftfreq()/self.c
        na = int(self.na)  # eigenvalue taken into account
        normFactor = self.sig_loss_norm()
        steerVecFormulation = steerVecTranslation(self.steer)
        for i in self.freq_data.indices:        
            if not fr[i]:
                eva = array(self.freq_data.eva[i][newaxis], dtype='float64')
                eve = array(self.freq_data.eve[i][newaxis], dtype='complex128')
                kji = kj[i, newaxis]
                beamformerOutput = beamformerFreq(True, steerVecFormulation, self.r_diag, normFactor, (self.r0, self.rm, kji, eva[:, na:na+1], eve[:, :, na:na+1]))[0]
                if self.r_diag:  # set (unphysical) negative output values to 0
                    indNegSign = sign(beamformerOutput) < 0
                    beamformerOutput[indNegSign] = 0
                ac[i] = beamformerOutput
                fr[i] = True

class BeamformerMusic( BeamformerEig ):
    """
    Beamforming using the MUSIC algorithm, see :ref:`Schmidt, 1986<Schmidt1986>`.
    """

    # Boolean flag, if 'True', the main diagonal is removed before beamforming;
    # for MUSIC beamforming r_diag is set to 'False'.
    r_diag = Enum(False, 
        desc="removal of diagonal")

    # assumed number of sources, should be set to a value not too small
    # defaults to 1
    n = Int(1, 
        desc="assumed number of sources")

    traits_view = View(
        [
            [Item('mpos{}', style='custom')], 
            [Item('grid', style='custom'), '-<>'], 
            [Item('n', label='No. of sources', style='simple')], 
            [Item('c', label='Speed of sound')], 
            [Item('env{}', style='custom')], 
            '|'
        ], 
        title='Beamformer options', 
        buttons = OKCancelButtons
        )

    def calc(self, ac, fr):
        """
        Calculates the MUSIC result for the frequencies defined by :attr:`freq_data`
        
        This is an internal helper function that is automatically called when 
        accessing the beamformer's :attr:`~BeamformerBase.result` or calling
        its :meth:`~BeamformerBase.synthetic` method.        
        
        Parameters
        ----------
        ac : array of floats
            This array of dimension ([number of frequencies]x[number of gridpoints])
            is used as call-by-reference parameter and contains the calculated
            value after calling this method. 
        fr : array of booleans
            The entries of this [number of frequencies]-sized array are either 
            'True' (if the result for this frequency has already been calculated)
            or 'False' (for the frequencies where the result has yet to be calculated).
            After the calculation at a certain frequency the value will be set
            to 'True'
        
        Returns
        -------
        This method only returns values through the *ac* and *fr* parameters
        """
        kj = 2j*pi*self.freq_data.fftfreq()/self.c
        nMics = self.freq_data.numchannels
        n = int(self.mpos.num_mics-self.na)
        normFactor = self.sig_loss_norm() * nMics**2
        steerVecFormulation = steerVecTranslation(self.steer)
        for i in self.freq_data.indices:        
            if not fr[i]:
                eva = array(self.freq_data.eva[i][newaxis], dtype='float64')
                eve = array(self.freq_data.eve[i][newaxis], dtype='complex128')
                kji = kj[i, newaxis]
                beamformerOutput = beamformerFreq(True, steerVecFormulation, self.r_diag, normFactor, (self.r0, self.rm, kji, eva[:, :n], eve[:, :, :n]))[0]  # [:n] takes all values element of [0, n[
                ac[i] = 4e-10*beamformerOutput.min() / beamformerOutput
                fr[i] = True

class PointSpreadFunction (HasPrivateTraits):
    """
    The point spread function.
    
    This class provides tools to calculate the PSF depending on the used 
    microphone geometry, focus grid, flow environment, etc.
    The PSF is needed by several deconvolution algorithms to correct
    the aberrations when using simple delay-and-sum beamforming.
    """
    #: :class:`~acoular.grids.Grid`-derived object that provides 
    #: the grid locations.
    grid = Trait(Grid, 
        desc="beamforming grid")

    #: Indices of grid points to calculate the PSF for.
    grid_indices = CArray( dtype=int, value=array([]), 
                     desc="indices of grid points for psf") #value=array([]), value=self.grid.pos(),
    
    #: :class:`~acoular.microphones.MicGeom` object that provides 
    #: the microphone locations.
    mpos = Trait(MicGeom, 
        desc="microphone geometry")

    #: :class:`~acoular.environments.Environment` or derived object, 
    #: which provides information about the sound propagation in the medium.
    env = Trait(Environment(), Environment)

    #: The speed of sound, defaults to 343 m/s
    c = Float(343., 
        desc="speed of sound")

    #: Type of steering vectors, see also :ref:`Sarradj, 2012<Sarradj2012>`.
    steer = Trait('true level', 'true location', 'classic', 'inverse', 
                  desc="type of steering vectors used")

    #: Flag that defines how to calculate and store the point spread function
    #: defaults to 'single'.
    #:
    #: * 'full': Calculate the full PSF (for all grid points) in one go (should be used if the PSF at all grid points is needed, as with :class:`DAMAS<BeamformerDamas>`)
    #: * 'single': Calculate the PSF for the grid points defined by :attr:`grid_indices`, one by one (useful if not all PSFs are needed, as with :class:`CLEAN<BeamformerClean>`)
    #: * 'block': Calculate the PSF for the grid points defined by :attr:`grid_indices`, in one go (useful if not all PSFs are needed, as with :class:`CLEAN<BeamformerClean>`)
    #: * 'readonly': Do not attempt to calculate the PSF since it should already be cached (useful if multiple processes have to access the cache file)
    calcmode = Trait('single', 'block', 'full', 'readonly',
                     desc="mode of calculation / storage")
              
    #: Frequency to evaluate the PSF for; defaults to 1.0. 
    freq = Float(1.0, 
        desc="frequency")
        
    #: Sound travel distances from microphone array center to grid 
    #: points (readonly).
    r0 = Property(
        desc="array center to grid distances")
    
    #: Sound travel distances from array microphones to grid 
    #: points (readonly).
    rm = Property(
        desc="array to grid distances")
        
    #: The actual point spread function.
    psf = Property(
        desc="point spread function")
    
    #: Floating point precision of property psf. Corresponding to numpy dtypes. Default = 64 Bit.
    precision = Trait('float64', 'float32',
            desc="precision (32/64 Bit) of result, corresponding to numpy dtypes")

    # hdf5 cache file
    h5f = Instance(tables.File, transient = True)
    
    # internal identifier
    digest = Property( depends_on = ['mpos.digest', 'grid.digest', 'c', \
             'env.digest', 'steer', 'precision'], cached = True)

    @cached_property
    def _get_digest( self ):
        return digest( self )

    @property_depends_on('digest')
    def _get_r0 ( self ):
        return self.env.r( self.c, self.grid.pos())
    
    @property_depends_on('digest')
    def _get_rm ( self ):
        return self.env.r( self.c, self.grid.pos(), self.mpos.mpos)

    @property_depends_on('digest, freq')
    def _get_psf ( self ):
        """
        This is the :attr:`psf` getter routine.
        The point spread function is either loaded or calculated.
        """
        gs = self.grid.size
        if not self.grid_indices.size:
            self.grid_indices = arange(gs)
        name = 'psf' + self.digest
        H5cache.get_cache( self, name)
        fr = ('Hz_%.2f' % self.freq).replace('.', '_')
        precisionTuple = _precision(self.precision)
        
        # get the cached data, or, if non-existing, create new structure
        if not fr in self.h5f.root:
            if self.calcmode == 'readonly':
                raise ValueError('Cannot calculate missing PSF (freq %s) in \'readonly\' mode.' % fr)
            
            group = self.h5f.create_group(self.h5f.root, fr) 
            shape = (gs, gs)
            atom = precisionTuple[3]()
            filters = tables.Filters(complevel=5, complib='blosc')
            ac = self.h5f.create_carray(group, 'result', atom, shape,
                                        filters=filters)
            shape = (gs,)
            atom = tables.BoolAtom()
            gp = self.h5f.create_carray(group, 'gridpts', atom, shape,
                                        filters=filters)
            
        else:
            ac = self.h5f.get_node('/'+fr, 'result')
            gp = self.h5f.get_node('/'+fr, 'gridpts')
        
        # are there grid points for which the PSF hasn't been calculated yet?
        if not gp[:][self.grid_indices].all():

            if self.calcmode == 'readonly':
                raise ValueError('Cannot calculate missing PSF (points) in \'readonly\' mode.')

            elif self.calcmode != 'full':
                # calc_ind has the form [True, True, False, True], except
                # when it has only 1 entry (value True/1 would be ambiguous)
                if self.grid_indices.size == 1:
                    calc_ind = [0]
                else:
                    calc_ind = invert(gp[:][self.grid_indices])
                
                # get indices which have the value True = not yet calculated
                g_ind_calc = self.grid_indices[calc_ind]
            r0 = self.r0
            rm = self.rm
            kj = array(2j*pi*self.freq/self.c)[newaxis]
            steerVecFormulation = steerVecTranslation(self.steer)
            if self.calcmode == 'single':
                for ind in g_ind_calc:
                    ac[:,ind] = calcPointSpreadFunction(steerVecFormulation, (r0, rm, kj, [ind]), self.precision)[0,:,0]
                    gp[ind] = True
            elif self.calcmode == 'full':
                gp[:] = True
                ac[:] = calcPointSpreadFunction(steerVecFormulation, (r0, rm, kj, arange(r0.shape[0])), self.precision)[0,:,:]
            else: # 'block'
                hh = calcPointSpreadFunction(steerVecFormulation, (r0, rm, kj, g_ind_calc), self.precision)
                indh = 0
                for ind in g_ind_calc:
                    gp[ind] = True
                    ac[:,ind] = hh[0,:,indh]
                    indh += 1
            self.h5f.flush()
        return ac[:][:,self.grid_indices]

class BeamformerDamas (BeamformerBase):
    """
    DAMAS deconvolution, see :ref:`Brooks and Humphreys, 2006<BrooksHumphreys2006>`.
    Needs a-priori delay-and-sum beamforming (:class:`BeamformerBase`).
    """

    #: :class:`BeamformerBase` object that provides data for deconvolution.
    beamformer = Trait(BeamformerBase)

    #: :class:`~acoular.spectra.PowerSpectra` object that provides the cross spectral matrix; 
    #: is set automatically.
    freq_data = Delegate('beamformer')

    #: :class:`~acoular.grids.Grid`-derived object that provides the grid locations; 
    #: is set automatically.
    grid = Delegate('beamformer')

    #: :class:`~acoular.microphones.MicGeom` object that provides the microphone locations; 
    #: is set automatically.
    mpos = Delegate('beamformer')

    #: Speed of sound, is set automatically.
    c =  Delegate('beamformer')

    #: Boolean flag, if 'True' (default), the main diagonal is removed before beamforming; 
    #: is set automatically.
    r_diag =  Delegate('beamformer')
    
    #: :class:`~acoular.environments.Environment` or derived object,
    #: which provides information about the sound propagation in the medium;
    #: is set automatically.
    env =  Delegate('beamformer')    
    
    #: Type of steering vectors, 
    #: is set automatically.
    steer =  Delegate('beamformer')
    
    #: Floating point precision of result, is set automatically.
    precision = Delegate('beamformer')
    
    #: The floating-number-precision of the PSFs. Default is 64 bit.
    psf_precision = Trait('float64', 'float32', 
                          desc="precision of PSF")

    #: Number of iterations, defaults to 100.
    n_iter = Int(100, 
        desc="number of iterations")
    
    #: Damping factor in modified gauss-seidel
    damp = Float(1.0,
                          desc="damping factor in modified gauss-seidel-DAMAS-approach")

    #: Flag that defines how to calculate and store the point spread function, 
    #: defaults to 'full'. See :attr:`PointSpreadFunction.calcmode` for details.
    calcmode = Trait('full', 'single', 'block', 'readonly',
                     desc="mode of psf calculation / storage")
    
    # internal identifier
    digest = Property( 
        depends_on = ['beamformer.digest', 'n_iter', 'damp', 'psf_precision'], 
        )

    # internal identifier
    ext_digest = Property( 
        depends_on = ['digest', 'beamformer.ext_digest'], 
        )
    
    traits_view = View(
        [
            [Item('beamformer{}', style='custom')], 
            [Item('n_iter{Number of iterations}')], 
            [Item('steer{Type of steering vector}')], 
            [Item('calcmode{How to calculate PSF}')], 
            '|'
        ], 
        title='Beamformer denconvolution options', 
        buttons = OKCancelButtons
        )
    
    @cached_property
    def _get_digest( self ):
        return digest( self )
      
    @cached_property
    def _get_ext_digest( self ):
        return digest( self, 'ext_digest' )
    
    def calc(self, ac, fr):
        """
        Calculates the DAMAS result for the frequencies defined by :attr:`freq_data`
        
        This is an internal helper function that is automatically called when 
        accessing the beamformer's :attr:`~BeamformerBase.result` or calling
        its :meth:`~BeamformerBase.synthetic` method.        
        A Gauss-Seidel algorithm implemented in C is used for computing the result.
        
        Parameters
        ----------
        ac : array of floats
            This array of dimension ([number of frequencies]x[number of gridpoints])
            is used as call-by-reference parameter and contains the calculated
            value after calling this method. 
        fr : array of booleans
            The entries of this [number of frequencies]-sized array are either 
            'True' (if the result for this frequency has already been calculated)
            or 'False' (for the frequencies where the result has yet to be calculated).
            After the calculation at a certain frequency the value will be set
            to 'True'
        
        Returns
        -------
        This method only returns values through the *ac* and *fr* parameters
        """
        freqs = self.freq_data.fftfreq()
        p = PointSpreadFunction(mpos=self.mpos, grid=self.grid, 
                                c=self.c, env=self.env, steer=self.steer,
                                calcmode=self.calcmode, precision=self.psf_precision)
        for i in self.freq_data.indices:        
            if not fr[i]:
                p.freq = freqs[i]
                y = array(self.beamformer.result[i])
                x = y.copy()
                psf = p.psf[:]
                damasSolverGaussSeidel(psf, y, self.n_iter, self.damp, x)
                ac[i] = x
                fr[i] = True

class BeamformerDamasPlus (BeamformerDamas):
    """
    DAMAS deconvolution, see :ref:`Brooks and Humphreys, 2006<BrooksHumphreys2006>`,
    for solving the system of equations, instead of the original Gauss-Seidel 
    iterations, this class employs the NNLS or linear programming solvers from 
    scipy.optimize or one  of several optimization algorithms from the scikit-learn module.
    Needs a-priori delay-and-sum beamforming (:class:`BeamformerBase`).
    """
    
    #: Type of fit method to be used ('LassoLars', 
    #: 'OMPCV', 'LP', or 'NNLS', defaults to 'NNLS').
    #: These methods are implemented in 
    #: the `scikit-learn <http://scikit-learn.org/stable/user_guide.html>`_ 
    #: module or within scipy.optimize respectively.
    method = Trait('NNLS','LP','LassoLars', 'OMPCV',  
                   desc="method used for solving deconvolution problem")
    
    #: Weight factor for LassoLars method,
    #: defaults to 0.0.
    # (Values in the order of 10^⁻9 should produce good results.)
    alpha = Range(0.0, 1.0, 0.0,
                  desc="Lasso weight factor")
    
    #: Maximum number of iterations,
    #: tradeoff between speed and precision;
    #: defaults to 500
    max_iter = Int(500,
                   desc="maximum number of iterations")
    
    #: Unit multiplier for evaluating, e.g., nPa instead of Pa. 
    #: Values are converted back before returning. 
    #: Temporary conversion may be necessary to not reach machine epsilon
    #: within fitting method algorithms. Defaults to 1e9.
    unit_mult = Float(1e9,
                      desc = "unit multiplier")
    
    # internal identifier
    digest = Property( 
        depends_on = ['beamformer.digest','alpha', 'method', 
                      'max_iter', 'unit_mult'], 
        )

    # internal identifier
    ext_digest = Property( 
        depends_on = ['digest', 'beamformer.ext_digest'], 
        )
    
    traits_view = View(
        [
            [Item('beamformer{}', style='custom')], 
            [Item('method{Solver}')],
            [Item('max_iter{Max. number of iterations}')], 
            [Item('alpha', label='Lasso weight factor')], 
            [Item('calcmode{How to calculate PSF}')], 
            '|'
        ], 
        title='Beamformer denconvolution options', 
        buttons = OKCancelButtons
        )

    @cached_property
    def _get_digest( self ):
        return digest( self )
      
    @cached_property
    def _get_ext_digest( self ):
        return digest( self, 'ext_digest' )
    
    def calc(self, ac, fr):
        """
        Calculates the DAMAS result for the frequencies defined by :attr:`freq_data`
        
        This is an internal helper function that is automatically called when 
        accessing the beamformer's :attr:`~BeamformerBase.result` or calling
        its :meth:`~BeamformerBase.synthetic` method.        
        
        Parameters
        ----------
        ac : array of floats
            This array of dimension ([number of frequencies]x[number of gridpoints])
            is used as call-by-reference parameter and contains the calculated
            value after calling this method. 
        fr : array of booleans
            The entries of this [number of frequencies]-sized array are either 
            'True' (if the result for this frequency has already been calculated)
            or 'False' (for the frequencies where the result has yet to be calculated).
            After the calculation at a certain frequency the value will be set
            to 'True'
        
        Returns
        -------
        This method only returns values through the *ac* and *fr* parameters
        """
        unit = self.unit_mult
        freqs = self.freq_data.fftfreq()
        p = PointSpreadFunction(mpos=self.mpos, grid=self.grid, 
                                c=self.c, env=self.env, steer=self.steer,
                                calcmode=self.calcmode, precision=self.psf_precision)
        for i in self.freq_data.indices:        
            if not fr[i]:
                p.freq = freqs[i]
                y = self.beamformer.result[i] * unit

                psf = p.psf[:]

                if self.method == 'NNLS':
                    resopt = nnls(psf,y)[0]
                elif self.method == 'LP': # linear programming (Dougherty)
                    if self.r_diag:
                        warn('Linear programming solver may fail when CSM main '
                              'diagonal is removed for delay-and-sum beamforming.', 
                              Warning, stacklevel = 5)
                    cT = -1*psf.sum(1) # turn the minimization into a maximization
                    resopt = linprog(c=cT, A_ub=psf, b_ub=y).x # defaults to simplex method and non-negative x
                elif self.method == 'LassoLars':
                    model = LassoLars(alpha = self.alpha * unit, 
                                      max_iter = self.max_iter)
                else: # self.method == 'OMPCV':
                    model = OrthogonalMatchingPursuitCV()
                
                
                if self.method in ('NNLS','LP'):
                    ac[i] = resopt / unit
                else: # sklearn models
                    model.fit(psf,y)
                    ac[i] = model.coef_[:] / unit
                
                fr[i] = True

class BeamformerOrth (BeamformerBase):
    """
    Orthogonal beamforming, see :ref:`Sarradj, 2010<Sarradj2010>`.
    Needs a-priori beamforming with eigenvalue decomposition (:class:`BeamformerEig`).
    """

    #: :class:`BeamformerEig` object that provides data for deconvolution.
    beamformer = Trait(BeamformerEig)

    #: :class:`~acoular.spectra.PowerSpectra` object that provides the cross spectral matrix 
    #: and eigenvalues, is set automatically.    
    freq_data = Delegate('beamformer')

    #: :class:`~acoular.grids.Grid`-derived object that provides the grid locations, 
    #: is set automatically.
    grid = Delegate('beamformer')

    #: :class:`~acoular.microphones.MicGeom` object that provides the microphone locations, 
    #: is set automatically.
    mpos = Delegate('beamformer')

    #: Speed of sound, is set automatically.
    c =  Delegate('beamformer')

    #: Flag, if 'True' (default), the main diagonal is removed before beamforming, 
    #: is set automatically.
    r_diag =  Delegate('beamformer')

    #: Type of steering vectors, is set automatically.
    steer =  Delegate('beamformer')

    # environment
    env =  Delegate('beamformer')
    
    #: List of components to consider, use this to directly set the eigenvalues
    #: used in the beamformer. Alternatively, set :attr:`n`.
    eva_list = CArray(
        desc="components")
        
    #: Number of components to consider, defaults to 1. If set, 
    #: :attr:`eva_list` will contain
    #: the indices of the n largest eigenvalues. Setting :attr:`eva_list` 
    #: afterwards will override this value.
    n = Int(1)

    # internal identifier
    digest = Property( 
        depends_on = ['beamformer.digest', 'eva_list'], 
        )

    # internal identifier
    ext_digest = Property( 
        depends_on = ['digest', 'beamformer.ext_digest'], 
        )
    
    traits_view = View(
        [
            [Item('mpos{}', style='custom')], 
            [Item('grid', style='custom'), '-<>'], 
            [Item('n', label='Number of components', style='simple')], 
            [Item('r_diag', label='Diagonal removed')], 
            [Item('c', label='Speed of sound')], 
            [Item('env{}', style='custom')], 
            '|'
        ], 
        title='Beamformer options', 
        buttons = OKCancelButtons
        )

    @cached_property
    def _get_digest( self ):
        return digest( self )

    @cached_property
    def _get_ext_digest( self ):
        return digest( self, 'ext_digest' )
    
    @on_trait_change('n')
    def set_eva_list(self):
        """ sets the list of eigenvalues to consider """
        self.eva_list = arange(-1, -1-self.n, -1)

    def calc(self, ac, fr):
        """
        Calculates the Orthogonal Beamforming result for the frequencies 
        defined by :attr:`freq_data`.
        
        This is an internal helper function that is automatically called when 
        accessing the beamformer's :attr:`~BeamformerBase.result` or calling
        its :meth:`~BeamformerBase.synthetic` method.        
        
        Parameters
        ----------
        ac : array of floats
            This array of dimension ([number of frequencies]x[number of gridpoints])
            is used as call-by-reference parameter and contains the calculated
            value after calling this method. 
        fr : array of booleans
            The entries of this [number of frequencies]-sized array are either 
            'True' (if the result for this frequency has already been calculated)
            or 'False' (for the frequencies where the result has yet to be calculated).
            After the calculation at a certain frequency the value will be set
            to 'True'
        
        Returns
        -------
        This method only returns values through the *ac* and *fr* parameters
        """
        # prepare calculation
        ii = []
        for i in self.freq_data.indices:        
            if not fr[i]:
                ii.append(i)
        numchannels = self.freq_data.numchannels
        e = self.beamformer
        for n in self.eva_list:
            e.n = n
            for i in ii:
                ac[i, e.result[i].argmax()]+=e.freq_data.eva[i, n]/numchannels
        for i in ii:
            fr[i] = True
    
class BeamformerCleansc( BeamformerBase ):
    """
    CLEAN-SC deconvolution, see :ref:`Sijtsma, 2007<Sijtsma2007>`.
    Classic delay-and-sum beamforming is already included.
    """

    #: no of CLEAN-SC iterations
    #: defaults to 0, i.e. automatic (max 2*numchannels)
    n = Int(0, 
        desc="no of iterations")

    #: iteration damping factor
    #: defaults to 0.6
    damp = Range(0.01, 1.0, 0.6, 
        desc="damping factor")

    #: iteration stop criterion for automatic detection
    #: iteration stops if power[i]>power[i-stopn]
    #: defaults to 3
    stopn = Int(3, 
        desc="stop criterion index")

    # internal identifier
    digest = Property( 
        depends_on = ['mpos.digest', 'grid.digest', 'freq_data.digest', 'c', \
        'r_diag', 'env.digest', 'steer', 'n', 'damp', 'stopn'], )

    traits_view = View(
        [
            [Item('mpos{}', style='custom')], 
            [Item('grid', style='custom'), '-<>'], 
            [Item('n', label='No. of iterations', style='simple')], 
            [Item('r_diag', label='Diagonal removed')], 
            [Item('c', label='Speed of sound')], 
            [Item('env{}', style='custom')], 
            '|'
        ], 
        title='Beamformer options', 
        buttons = OKCancelButtons
        )

    @cached_property
    def _get_digest( self ):
        return digest( self )

    def calc(self, ac, fr):
        """
        Calculates the CLEAN-SC result for the frequencies defined by :attr:`freq_data`
        
        This is an internal helper function that is automatically called when 
        accessing the beamformer's :attr:`~BeamformerBase.result` or calling
        its :meth:`~BeamformerBase.synthetic` method.        
        
        Parameters
        ----------
        ac : array of floats
            This array of dimension ([number of frequencies]x[number of gridpoints])
            is used as call-by-reference parameter and contains the calculated
            value after calling this method. 
        fr : array of booleans
            The entries of this [number of frequencies]-sized array are either 
            'True' (if the result for this frequency has already been calculated)
            or 'False' (for the frequencies where the result has yet to be calculated).
            After the calculation at a certain frequency the value will be set
            to 'True'
        
        Returns
        -------
        This method only returns values through the *ac* and *fr* parameters
        """

        # prepare calculation
        normFactor = self.sig_loss_norm()
        steerVecFormulation = steerVecTranslation(self.steer)
        numchannels = self.freq_data.numchannels
        f = self.freq_data.fftfreq()
        kjall = 2j*pi*f/self.c
        result = zeros((self.grid.size), 'f')
        if self.r_diag:
            adiv = 1.0/(numchannels*numchannels-numchannels)
        else:
            adiv = 1.0/(numchannels*numchannels)
        if not self.n:
            J = numchannels*2
        else:
            J = self.n
        powers = zeros(J, 'd')
        # loop over frequencies
        for i in self.freq_data.indices:        
            if not fr[i]:
                kj = kjall[i, newaxis]
                csm = array(self.freq_data.csm[i][newaxis], dtype='complex128', copy=1)
                h = beamformerFreq(False, steerVecFormulation, self.r_diag, normFactor, (self.r0, self.rm, kj, csm))[0]

                # CLEANSC Iteration
                result *= 0.0
                for j in range(J):
                    xi_max = h.argmax() #index of maximum
                    powers[j] = hmax = h[0, xi_max] #maximum
                    result[xi_max] += self.damp * hmax
                    if  j > self.stopn and hmax > powers[j-self.stopn]:
                        break
                    rm = self.rm[xi_max]
                    r0 = self.r0[xi_max]
                    if self.steer == 'true level':
                        rs = rm*r0*(1/(rm*rm)).sum(0)
                    elif self.steer == 'true location':
                        rs = rm*sqrt((1/(rm*rm)).sum(0)*numchannels)
                    elif self.steer == 'classic':
                        rs = 1.0*numchannels
                    elif self.steer == 'inverse':
                        rs = numchannels*r0/rm
                    wmax = numchannels*sqrt(adiv)*exp(-kj[0]*(r0-rm))/rs
                    hh = wmax.copy()
                    D1 = dot(csm[0].T - diag(diag(csm[0])), wmax)/hmax
                    ww = wmax.conj()*wmax
                    for m in range(20):
                        H = hh.conj()*hh
                        hh = (D1+H*wmax)/sqrt(1+dot(ww, H))
                    hh = hh[:, newaxis]
                    csm1 = hmax*(hh*hh.conj().T)[newaxis, :, :]
                    h1 = beamformerFreq(True, steerVecFormulation, self.r_diag, normFactor, (self.r0, self.rm, kj, array((hmax, ))[newaxis, :], hh[newaxis, :].conjugate()))[0]
                    h -= self.damp * h1
                    csm -= self.damp * csm1.transpose(0,2,1)
                ac[i] = result
                fr[i] = True

class BeamformerClean (BeamformerBase):
    """
    CLEAN deconvolution, see :ref:`Hoegbom, 1974<Hoegbom1974>`.
    Needs a-priori delay-and-sum beamforming (:class:`BeamformerBase`).
    """

    # BeamformerBase object that provides data for deconvolution
    beamformer = Trait(BeamformerBase)

    # PowerSpectra object that provides the cross spectral matrix
    freq_data = Delegate('beamformer')

    # RectGrid object that provides the grid locations
    grid = Delegate('beamformer')

    # MicGeom object that provides the microphone locations
    mpos = Delegate('beamformer')

    # the speed of sound, defaults to 343 m/s
    c =  Delegate('beamformer')

    # type of steering vectors
    steer =  Delegate('beamformer')

    # flag, if true (default), the main diagonal is removed before beamforming
    #r_diag =  Delegate('beamformer')
    
    #: Floating point precision of result, is set automatically.
    precision = Delegate('beamformer')
    
    #: The floating-number-precision of the PSFs. Default is 64 bit.
    psf_precision = Trait('float64', 'float32', 
                     desc="precision of PSF.")
    
    # iteration damping factor
    # defaults to 0.6
    damp = Range(0.01, 1.0, 0.6, 
        desc="damping factor")
        
    # max number of iterations
    n_iter = Int(100, 
        desc="maximum number of iterations")

    # how to calculate and store the psf
    calcmode = Trait('block', 'full', 'single', 'readonly',
                     desc="mode of psf calculation / storage")
                     
    # internal identifier
    digest = Property( 
        depends_on = ['beamformer.digest', 'n_iter', 'damp', 'psf_precision'], 
        )

    # internal identifier
    ext_digest = Property( 
        depends_on = ['digest', 'beamformer.ext_digest'], 
        )
    
    traits_view = View(
        [
            [Item('beamformer{}', style='custom')], 
            [Item('n_iter{Number of iterations}')], 
            [Item('steer{Type of steering vector}')], 
            [Item('calcmode{How to calculate PSF}')], 
            '|'
        ], 
        title='Beamformer denconvolution options', 
        buttons = OKCancelButtons
        )

    
    @cached_property
    def _get_digest( self ):
        return digest( self )
      
    @cached_property
    def _get_ext_digest( self ):
        return digest( self, 'ext_digest' )
    
    def calc(self, ac, fr):
        """
        Calculates the CLEAN result for the frequencies defined by :attr:`freq_data`
        
        This is an internal helper function that is automatically called when 
        accessing the beamformer's :attr:`~BeamformerBase.result` or calling
        its :meth:`~BeamformerBase.synthetic` method.        
        
        Parameters
        ----------
        ac : array of floats
            This array of dimension ([number of frequencies]x[number of gridpoints])
            is used as call-by-reference parameter and contains the calculated
            value after calling this method. 
        fr : array of booleans
            The entries of this [number of frequencies]-sized array are either 
            'True' (if the result for this frequency has already been calculated)
            or 'False' (for the frequencies where the result has yet to be calculated).
            After the calculation at a certain frequency the value will be set
            to 'True'
        
        Returns
        -------
        This method only returns values through the *ac* and *fr* parameters
        """
        freqs = self.freq_data.fftfreq()
        gs = self.grid.size
        
        if self.calcmode == 'full':
            print('Warning: calcmode = \'full\', slow CLEAN performance. Better use \'block\' or \'single\'.')
        p = PointSpreadFunction(mpos=self.mpos, grid=self.grid, 
                                c=self.c, env=self.env, steer=self.steer,
                                calcmode=self.calcmode, precision=self.psf_precision)
        for i in self.freq_data.indices:        
            if not fr[i]:
                
                p.freq = freqs[i]
                dirty = self.beamformer.result[i]
                clean = zeros(gs, dtype=dirty.dtype)
                
                i_iter = 0
                flag = True
                while flag:
                    # TODO: negative werte!!!
                    dirty_sum = abs(dirty).sum(0)
                    next_max = dirty.argmax(0)
                    p.grid_indices = array([next_max])
                    psf = p.psf.reshape(gs,)
                    new_amp = self.damp * dirty[next_max] #/ psf[next_max]
                    clean[next_max] += new_amp
                    dirty -= psf * new_amp
                    i_iter += 1
                    flag = (dirty_sum > abs(dirty).sum(0) \
                            and i_iter < self.n_iter \
                            and max(dirty) > 0)
                
                ac[i] = clean            
                fr[i] = True

class BeamformerCMF ( BeamformerBase ):
    """
    Covariance Matrix Fitting, see :ref:`Yardibi et al., 2008<Yardibi2008>`.
    This is not really a beamformer, but an inverse method.
    """

    #: Type of fit method to be used ('LassoLars', 'LassoLarsBIC', 
    #: 'OMPCV' or 'NNLS', defaults to 'LassoLars').
    #: These methods are implemented in 
    #: the `scikit-learn <http://scikit-learn.org/stable/user_guide.html>`_ 
    #: module.
    method = Trait('LassoLars', 'LassoLarsBIC',  \
        'OMPCV', 'NNLS', desc="fit method used")
        
    #: Weight factor for LassoLars method,
    #: defaults to 0.0.
    #: (Use values in the order of 10^⁻9 for good results.)
    alpha = Range(0.0, 1.0, 0.0, 
        desc="Lasso weight factor")
    
    #: Maximum number of iterations,
    #: tradeoff between speed and precision;
    #: defaults to 500
    max_iter = Int(500, 
        desc="maximum number of iterations")

    
    #: Unit multiplier for evaluating, e.g., nPa instead of Pa. 
    #: Values are converted back before returning. 
    #: Temporary conversion may be necessary to not reach machine epsilon
    #: within fitting method algorithms. Defaults to 1e9.
    unit_mult = Float(1e9,
                      desc = "unit multiplier")

    # internal identifier
    digest = Property( 
        depends_on = ['mpos.digest', 'grid.digest', 'freq_data.digest', \
                      'c', 'alpha', 'method', 'max_iter', 'unit_mult', \
                      'env.digest', 'steer', 'r_diag'], 
        )

    traits_view = View(
        [
            [Item('mpos{}', style='custom')], 
            [Item('grid', style='custom'), '-<>'], 
            [Item('method', label='Fit method')], 
            [Item('max_iter', label='No. of iterations')], 
            [Item('alpha', label='Lasso weight factor')], 
            [Item('c', label='Speed of sound')], 
            [Item('env{}', style='custom')], 
            '|'
        ], 
        title='Beamformer options', 
        buttons = OKCancelButtons
        )

    @cached_property
    def _get_digest( self ):
        return digest( self )
   

    def calc(self, ac, fr):
        """
        Calculates the CMF result for the frequencies defined by :attr:`freq_data`
        
        This is an internal helper function that is automatically called when 
        accessing the beamformer's :attr:`~BeamformerBase.result` or calling
        its :meth:`~BeamformerBase.synthetic` method.        
        
        Parameters
        ----------
        ac : array of floats
            This array of dimension ([number of frequencies]x[number of gridpoints])
            is used as call-by-reference parameter and contains the calculated
            value after calling this method. 
        fr : array of booleans
            The entries of this [number of frequencies]-sized array are either 
            'True' (if the result for this frequency has already been calculated)
            or 'False' (for the frequencies where the result has yet to be calculated).
            After the calculation at a certain frequency the value will be set
            to 'True'
        
        Returns
        -------
        This method only returns values through the *ac* and *fr* parameters
        """
        
        # function to repack complex matrices to deal with them in real number space
        def realify(M):
            return vstack([M.real,M.imag])

            
        # prepare calculation
        kj = 2j*pi*self.freq_data.fftfreq()/self.c
        nc = self.freq_data.numchannels
        r0 = self.r0
        rm = self.rm
        numpoints = rm.shape[0]
        unit = self.unit_mult
        hh = zeros((1, numpoints, nc), dtype='D')

            
        for i in self.freq_data.indices:
            if not fr[i]:
                # csm transposed b/c indices switched in faverage!
                csm = array(self.freq_data.csm[i], dtype='complex128',copy=1)

                kji = kj[i, newaxis]
                hh = transfer(r0, rm, kji)
                h = hh[0].T
                
                # reduced Kronecker product (only where solution matrix != 0)
                Bc = ( h[:,:,newaxis] * \
                       h.conjugate().T[newaxis,:,:] )\
                         .transpose(2,0,1)
                Ac = Bc.reshape(nc*nc,numpoints)
                
                # get indices for upper triangular matrices (use tril b/c transposed)
                ind = reshape(tril(ones((nc,nc))), (nc*nc,)) > 0
                
                ind_im0 = (reshape(eye(nc),(nc*nc,)) == 0)[ind]
                if self.r_diag:
                    # omit main diagonal for noise reduction
                    ind_reim = hstack([ind_im0, ind_im0])
                else:
                    # take all real parts -- also main diagonal
                    ind_reim = hstack([ones(size(ind_im0),)>0,ind_im0])
                    ind_reim[0]=True # TODO: warum hier extra definiert??
#                    if sigma2:
#                        # identity matrix, needed when noise term sigma is used
#                        I  = eye(nc).reshape(nc*nc,1)                
#                        A = realify( hstack([Ac, I])[ind,:] )[ind_reim,:]
#                        # ... ac[i] = model.coef_[:-1]
#                    else:

                A = realify( Ac [ind,:] )[ind_reim,:]
                # use csm.T for column stacking reshape!
                R = realify( reshape(csm.T, (nc*nc,1))[ind,:] )[ind_reim,:] * unit
                # choose method
                if self.method == 'LassoLars':
                    model = LassoLars(alpha = self.alpha * unit,
                                      max_iter = self.max_iter)
                elif self.method == 'LassoLarsBIC':
                    model = LassoLarsIC(criterion = 'bic',
                                        max_iter = self.max_iter)
                elif self.method == 'OMPCV':
                    model = OrthogonalMatchingPursuitCV()

                # nnls is not in sklearn
                if self.method == 'NNLS':
                    ac[i] , x = nnls(A,R.flat)
                    ac[i] /= unit
                else:
                    model.fit(A,R[:,0])
                    ac[i] = model.coef_[:] / unit
                fr[i] = True

class BeamformerGIB(BeamformerEig):  #BeamformerEig #BeamformerBase
    """
    Beamforming GIB methods with different normalizations,
    """
    
    #: Unit multiplier for evaluating, e.g., nPa instead of Pa. 
    #: Values are converted back before returning. 
    #: Temporary conversion may be necessary to not reach machine epsilon
    #: within fitting method algorithms. Defaults to 1e9.
    unit_mult = Float(1e9,
                      desc = "unit multiplier")

    #: Maximum number of iterations,
    #: tradeoff between speed and precision;
    #: defaults to 10
    max_iter = Int(10, 
                   desc="maximum number of iterations")

    #: Type of fit method to be used ('Suzuki', 'LassoLars', 'LassoLarsCV', 'LassoLarsBIC', 
    #: 'OMPCV' or 'NNLS', defaults to 'Suzuki').
    #: These methods are implemented in 
    #: the `scikit-learn <http://scikit-learn.org/stable/user_guide.html>`_ 
    #: module.
    method = Trait('Suzuki', 'InverseIRLS', 'LassoLars', 'LassoLarsBIC','LassoLarsCV',  \
        'OMPCV', 'NNLS', desc="fit method used")

    #: Weight factor for LassoLars method,
    #: defaults to 0.0.
    alpha = Range(0.0, 1.0, 0.0, 
        desc="Lasso weight factor")
    # (use values in the order of 10^⁻9 for good results) 
    
    #: Norm to consider for the regularization in InverseIRLS and Suzuki methods 
    #: defaults to L-1 Norm
    pnorm= Float(1,desc="Norm for regularization")

    #: Beta - Fraction of sources maintained after each iteration
    #: defaults to 0.9 
    beta =  Float(0.9,desc="fraction of sources maintained")
    
    #: eps - Regularization parameter for Suzuki algorithm
    #: defaults to 0.05. 
    eps_perc =  Float(0.05,desc="regularization parameter")
        
    # internal identifier++++++++++++++++++++++++++++++++++++++++++++++++++
    digest = Property( 
        depends_on = ['mpos.digest', 'grid.digest', 'freq_data.digest', 'c', \
            'alpha', 'method', 'max_iter', 'env.digest',  'unit_mult', 'eps_perc',\
            'pnorm', 'beta','n'], 
        )

    traits_view = View(
        [
            [Item('mpos{}', style='custom')], 
            [Item('grid', style='custom'), '-<>'], 
            [Item('method', label='Fit method')], 
            [Item('max_iter', label='No. of iterations')], 
            [Item('alpha', label='Lasso weight factor')], 
            [Item('c', label='Speed of sound')], 
            [Item('env{}', style='custom')], 
            '|'
        ], 
        title='Beamformer options', 
        buttons = OKCancelButtons
        )
    
    @cached_property
    def _get_digest( self ):
        return digest( self )
    
    @property_depends_on('n')
    def _get_na( self ):
        na = self.n
        nm = self.mpos.num_mics
        if na < 0:
            na = max(nm + na, 0)
        return min(nm - 1, na)

    def calc(self, ac, fr):
        
        """
        Calculates the result for the frequencies defined by :attr:`freq_data`
        
        This is an internal helper function that is automatically called when 
        accessing the beamformer's :attr:`~BeamformerBase.result` or calling
        its :meth:`~BeamformerBase.synthetic` method.        
        
        Parameters
        ----------
        ac : array of floats
            This array of dimension ([number of frequencies]x[number of gridpoints])
            is used as call-by-reference parameter and contains the calculated
            value after calling this method. 
        fr : array of booleans
            The entries of this [number of frequencies]-sized array are either 
            'True' (if the result for this frequency has already been calculated)
            or 'False' (for the frequencies where the result has yet to be calculated).
            After the calculation at a certain frequency the value will be set
            to 'True'
        
        Returns
        -------
        This method only returns values through the *ac* and *fr* parameters

        """        
        # prepare calculation
        kj = 2j*pi*self.freq_data.fftfreq()/self.c #wavebnumber
        n = int(self.n)                            #number of eigenvalues
        numchannels = self.freq_data.numchannels   #number of channels
        r0 = self.r0                                
        rm = self.rm
        numpoints = rm.shape[0]
        hh = zeros((1, numpoints, numchannels), dtype='D')
        #Generate a cross spectral matrix, and perform the eigenvalue decomposition
        for i in self.freq_data.indices:
            if not fr[i]:
                kji = kj[i, newaxis]                
                #for monopole and source strenght Q needs to define density
                #calculate a transfer matrix A 
                hh = transfer(r0, rm, kji)         
                A=hh[0].T                 
                #eigenvalues and vectors               
                csm = array(self.freq_data.csm[i], dtype='complex128',copy=1)
                eva,eve=eigh(csm)
                eva = flipud(sort(eva))         
                eve = fliplr(eve[:, eva.argsort()[::-1]]) 
                eva[eva < max(eva)/1e12] = 0 #set small values zo 0, lowers numerical errors in simulated data
                #init sources    
                qi=zeros([n,numpoints], dtype='complex128')
                #Select the number of coherent modes to be processed referring to the eigenvalue distribution.
                for s in arange(n):        
                    #Generate the corresponding eigenmodes
                    emode=array(sqrt(eva[s])*eve[:,s], dtype='complex128')
                    # choose method for computation
                    if self.method == 'Suzuki':
                        leftpoints=numpoints
                        locpoints=arange(numpoints)         
                        weights=diag(ones(numpoints))             
                        epsilon=arange(self.max_iter)              
                        for it in arange(self.max_iter): 
                            if numchannels<=leftpoints:
                                AWA= dot(dot(A[:,locpoints],weights),A[:,locpoints].conj().T)
                                epsilon[it] = max(absolute(eigvals(AWA)))*self.eps_perc
                                qi[s,locpoints]=dot(dot(dot(weights,A[:,locpoints].conj().T),inv(AWA+eye(numchannels)*epsilon[it])),emode)
                            elif numchannels>leftpoints:
                                AA=dot(A[:,locpoints].conj().T,A[:,locpoints])
                                epsilon[it] = max(absolute(eigvals(AA)))*self.eps_perc
                                qi[s,locpoints]=dot(dot(inv(AA+inv(weights)*epsilon[it]),A[:,locpoints].conj().T),emode)                                                       
                            if self.beta < 1 and it > 1:   
                                #Reorder from the greatest to smallest magnitude to define a reduced-point source distribution , and reform a reduced transfer matrix 
                                leftpoints=int(round(numpoints*self.beta**(it+1)))                                                                                          
                                idx = argsort(abs(qi[s,locpoints]))[::-1]   
                                #print(it, leftpoints, locpoints, idx )
                                locpoints= delete(locpoints,[idx[leftpoints::]])             
                                qix=zeros([n,leftpoints], dtype='complex128')                      
                                qix[s,:]=qi[s,locpoints]
                                #calc weights for next iteration 
                                weights=diag(absolute(qix[s,:])**(2-self.pnorm))    
                            else:                          
                                weights=diag((absolute(qi[s,:])**(2-self.pnorm)))    
                         
                    elif self.method == 'InverseIRLS':                         
                        weights=eye(numpoints)
                        locpoints=arange(numpoints)
                        for it in arange(self.max_iter): 
                            if numchannels<=numpoints: 
                                wtwi=inv(dot(weights.T,weights))  
                                aH=A.conj().T                       
                                qi[s,:]=dot(dot(wtwi,aH),dot(inv(dot(A,dot(wtwi,aH))),emode))                            
                                weights=diag(absolute(qi[s,:])**((2-self.pnorm)/2))
                                weights=weights/sum(absolute(weights))                                 
                            elif numchannels>numpoints:
                                wtw=dot(weights.T,weights)
                                qi[s,:]= dot(dot(inv(dot(dot(A.conj.T,wtw),A)),dot( A.conj().T,wtw)) ,emode)
                                weights=diag(absolute(qi[s,:])**((2-self.pnorm)/2))
                                weights=weights/sum(absolute(weights))                  
                    else:
                        locpoints=arange(numpoints) 
                        unit = self.unit_mult
                        AB = vstack([hstack([A.real,-A.imag]),hstack([A.imag,A.real])])
                        R  = hstack([emode.real.T,emode.imag.T]) * unit
                        if self.method == 'LassoLars':
                            model = LassoLars(alpha=self.alpha * unit,max_iter=self.max_iter)
                        elif self.method == 'LassoLarsBIC':
                            model = LassoLarsIC(criterion='bic',max_iter=self.max_iter)
                        elif self.method == 'OMPCV':
                            model = OrthogonalMatchingPursuitCV()
                        elif self.method == 'LassoLarsCV':
                            model = LassoLarsCV()                        
                        if self.method == 'NNLS':
                            x , zz = nnls(AB,R)
                            qi_real,qi_imag = hsplit(x/unit, 2) 
                        else:
                            model.fit(AB,R)
                            qi_real,qi_imag = hsplit(model.coef_[:]/unit, 2)                       
                        qi[s,locpoints] = qi_real+qi_imag*1j
                #Generate source maps of all selected eigenmodes, and superpose source intensity for each source type.
                ac[i] = zeros([1,numpoints])
                ac[i,locpoints] = sum(absolute(qi[:,locpoints]),axis=0)
                fr[i] = True    

def L_p ( x ):
    """
    Calculates the sound pressure level from the squared sound pressure.
    
    :math:`L_p = 10 \lg ( x / 4\cdot 10^{-10})`
    
    Parameters
    ----------
    x: array of floats
        The squared sound pressure values
        
    Returns
    -------
    array of floats
        The corresponding sound pressure levels in dB. 
        If `x<0`, -350.0 dB is returned.
    """
    # new version to prevent division by zero warning for float32 arguments
    return 10*log10(clip(x/4e-10,1e-35,None))
#    return where(x>0, 10*log10(x/4e-10), -1000.)

def integrate(data, grid, sector):
    """
    Integrates a sound pressure map over a given sector.
    
    This function can be applied on beamforming results to
    quantitatively analyze the sound pressure in a given sector.
    If used with :meth:`Beamformer.result()<acoular.fbeamform.BeamformerBase.result>`, 
    the output is identical to the result of the intrinsic 
    :meth:`Beamformer.integrate<acoular.fbeamform.BeamformerBase.integrate>` method.
    It can, however, also be used with the 
    :meth:`Beamformer.synthetic<acoular.fbeamform.BeamformerBase.synthetic>`
    output.
    
    Parameters
    ----------
    data: array of floats
        Contains the calculated sound pressures in Pa.        
        If data has the same number of entries than the number of grid points
        only one value is returned.
        In case of a 2-D array with the second dimension identical 
        to the number of grid points an array containing as many entries as
        the first dimension is returned.
    grid: Grid object 
        Object of a :class:`~acoular.grids.Grid`-derived class 
        that provides the grid locations.        
    sector: array of floats
        Tuple with arguments for the `indices` method 
        of a :class:`~acoular.grids.Grid`-derived class 
        (e.g. :meth:`RectGrid.indices<acoular.grids.RectGrid.indices>` 
        or :meth:`RectGrid3D.indices<acoular.grids.RectGrid3D.indices>`).
        Possible sectors would be `array([xmin, ymin, xmax, ymax])`
        or `array([x, y, radius])`.
          
    Returns
    -------
    array of floats
        The spectrum (all calculated frequency bands) for the integrated sector.
    """
    
    ind = grid.indices(*sector)
    gshape = grid.shape
    gsize = grid.size
    if size(data) == gsize: # one value per grid point
        h = data.reshape(gshape)[ind].sum()
    elif data.ndim == 2 and data.shape[1] == gsize:
        h = zeros(data.shape[0])
        for i in range(data.shape[0]):
            h[i] = data[i].reshape(gshape)[ind].sum()
    return h
<|MERGE_RESOLUTION|>--- conflicted
+++ resolved
@@ -29,15 +29,6 @@
 
 # imports from other packages
 from __future__ import print_function, division
-<<<<<<< HEAD
-from warnings import warn
-from numpy import array, ones, invert, \
-dot, newaxis, zeros, float32, float64, linalg,  \
-searchsorted, pi, sign, diag, arange, sqrt, exp, log10, int,\
-reshape, hstack, vstack, eye, tril, size, clip, zeros_like, sum, fill_diagonal
-from scipy.linalg import fractional_matrix_power
-from sklearn.linear_model import LassoLars, LassoLarsIC, OrthogonalMatchingPursuitCV
-=======
 
 from numpy import array, ones, hanning, hamming, bartlett, blackman, invert, \
 dot, newaxis, zeros, empty, fft, float32, float64, complex64, linalg, where, \
@@ -48,9 +39,8 @@
 from sklearn.linear_model import LassoLars, LassoLarsCV, LassoLarsIC,\
 OrthogonalMatchingPursuit, ElasticNet, OrthogonalMatchingPursuitCV, Lasso
 
->>>>>>> fdd36f55
 from scipy.optimize import nnls, linprog
-from scipy.linalg import inv, eigh, eigvals
+from scipy.linalg import inv, eigh, eigvals, fractional_matrix_power
 from warnings import warn
 
 import tables
@@ -61,7 +51,9 @@
 
 from traitsui.api import View, Item
 from traitsui.menu import OKCancelButtons
+
 from .fastFuncs import beamformerFreq, transfer, calcPointSpreadFunction, damasSolverGaussSeidel
+
 from .h5cache import H5cache
 from .internal import digest
 from .grids import Grid
