# ------------------------------------------------------------------------------
# Copyright (c) Acoular Development Team.
# ------------------------------------------------------------------------------
"""
Implement blockwise processing in the time domain.

.. autosummary::
    :toctree: generated/

    MaskedTimeOut
    Trigger
    AngleTracker
    ChannelMixer
    SpatialInterpolator
    SpatialInterpolatorRotation
    SpatialInterpolatorConstantRotation
    Mixer
    TimePower
    TimeCumAverage
    TimeReverse
    Filter
    FilterBank
    FiltFiltOctave
    FiltOctave
    TimeExpAverage
    FiltFreqWeight
    OctaveFilterBank
    WriteWAV
    WriteH5
    TimeConvolve
    MaskedTimeInOut
"""

# imports from other packages
import wave
from abc import abstractmethod
from datetime import datetime, timezone
from os import path
from warnings import warn

import numba as nb
from numpy import (
    append,
    arange,
    argmax,
    argmin,
    argsort,
    array,
    array_equal,
    asarray,
    ceil,
    concatenate,
    cumsum,
    delete,
    empty,
    empty_like,
    exp,
    flatnonzero,
    float64,
    identity,
    inf,
    int16,
    interp,
    linspace,
    mean,
    nan,
    newaxis,
    pi,
    polymul,
    sin,
    sinc,
    split,
    sqrt,
    stack,
    sum,  # noqa: A004
    tile,
    unique,
    zeros,
)
from scipy.fft import irfft, rfft
from scipy.interpolate import CloughTocher2DInterpolator, CubicSpline, LinearNDInterpolator, Rbf, splev, splrep
from scipy.linalg import norm
from scipy.signal import bilinear, butter, sosfilt, sosfiltfilt, tf2sos
from scipy.spatial import Delaunay
from traits.api import (
    Bool,
    CArray,
    CInt,
    Constant,
    Delegate,
    Dict,
    Enum,
    File,
    Float,
    Instance,
    Int,
    List,
    Map,
    Property,
    Str,
    Union,
    cached_property,
    observe,
    on_trait_change,
)

# acoular imports
from .base import SamplesGenerator, TimeOut
from .configuration import config
from .deprecation import deprecated_alias
from .environments import cartToCyl, cylToCart
from .h5files import _get_h5file_class
from .internal import digest, ldigest
from .microphones import MicGeom
from .tools.utils import find_basename


@deprecated_alias({'numchannels_total': 'num_channels_total', 'numsamples_total': 'num_samples_total'})
class MaskedTimeOut(TimeOut):
    """
    A signal processing block that allows for the selection of specific channels and time samples.

    The :class:`MaskedTimeOut` class is designed to filter data from a given
    :class:`~acoular.sources.SamplesGenerator` (or a derived object) by defining valid time samples
    and excluding specific channels. It acts as an intermediary between the data source and
    subsequent processing steps, ensuring that only the selected portion of the data is passed
    along.

    This class is useful for selecting specific portions of data for analysis. The processed data is 
    accessed through the generator method :meth:`result`, which returns data in block-wise fashion 
    for efficient streaming.
    """

    #: The input data source. It must be an instance of a
    #: :class:`~acoular.base.SamplesGenerator`-derived class.
    #: This object provides the raw time-domain signals that will be filtered based on the
    #: :attr:`start`, :attr:`stop`, and :attr:`invalid_channels` attributes.
    source = Instance(SamplesGenerator)

    #: The index of the first valid sample. Default is ``0``.
    start = CInt(0, desc='start of valid samples')

    #: The index of the last valid sample (exclusive).
    #: If set to :obj:`None`, the selection continues until the end of the available data.
    stop = Union(None, CInt, desc='stop of valid samples')

    #: List of channel indices to be excluded from processing.
    invalid_channels = List(int, desc='list of invalid channels')

    #: A mask or index array representing valid channels. (automatically updated)
    channels = Property(depends_on=['invalid_channels', 'source.num_channels'], desc='channel mask')

    #: Total number of input channels, including invalid channels, as given by
    #: :attr:`~acoular.base.TimeOut.source`. (read-only).
    num_channels_total = Delegate('source', 'num_channels')

    #: Total number of input channels, including invalid channels. (read-only).
    num_samples_total = Delegate('source', 'num_samples')

    #: Number of valid input channels after excluding :attr:`invalid_channels`. (read-only)
    num_channels = Property(
        depends_on=['invalid_channels', 'source.num_channels'], desc='number of valid input channels'
    )

    #: Number of valid time-domain samples, based on :attr:`start` and :attr:`stop` indices.
    #: (read-only)
    num_samples = Property(
        depends_on=['start', 'stop', 'source.num_samples'], desc='number of valid samples per channel'
    )

    #: The name of the cache file (without extension). It serves as an internal reference for data
    #: caching and tracking processed files. (automatically generated)
    basename = Property(depends_on=['source.digest'], desc='basename for cache file')

    #: A unique identifier for the object, based on its properties. (read-only)
    digest = Property(depends_on=['source.digest', 'start', 'stop', 'invalid_channels'])

    @cached_property
    def _get_digest(self):
        return digest(self)

    @cached_property
    def _get_basename(self):
        warn(
            (
                f'The basename attribute of a {self.__class__.__name__} object is deprecated'
                ' and will be removed in a future release!'
            ),
            DeprecationWarning,
            stacklevel=2,
        )
        return find_basename(self.source, alternative_basename=self.source.__class__.__name__ + self.source.digest)

    @cached_property
    def _get_channels(self):
        if len(self.invalid_channels) == 0:
            return slice(0, None, None)
        allr = [i for i in range(self.num_channels_total) if i not in self.invalid_channels]
        return array(allr)

    @cached_property
    def _get_num_channels(self):
        if len(self.invalid_channels) == 0:
            return self.num_channels_total
        return len(self.channels)

    @cached_property
    def _get_num_samples(self):
        sli = slice(self.start, self.stop).indices(self.num_samples_total)
        return sli[1] - sli[0]

    def result(self, num):
        """
        Generate blocks of processed data, selecting only valid samples and channels.

        This method fetches data from the :attr:`source` object, applies the defined :attr:`start`
        and :attr:`stop` constraints on time samples, and filters out :attr:`invalid_channels`. The
        data is then yielded in block-wise fashion to facilitate efficient streaming.

        Parameters
        ----------
        num : :obj:`int`
            Number of samples per block.

        Yields
        ------
        :class:`numpy.ndarray`
            An array of shape (``num``, :attr:`~acoular.base.TimeOut.num_channels`), where
            :attr:`~acoular.base.TimeOut.num_channels` is inherited from the :attr:`source`,
            contatining blocks of a filtered time-domain signal.
            The last block may contain fewer samples if the total number of samples is not
            a multiple of ``num``.

        Raises
        ------
        :obj:`OSError`
            If no valid samples are available within the defined :attr:`start` and :attr:`stop`
            range. This can occur if :attr:`start` is greater than or equal to :attr:`stop` or if
            the source does not contain any valid samples in the given range.
        """
        sli = slice(self.start, self.stop).indices(self.num_samples_total)
        start = sli[0]
        stop = sli[1]
        if start >= stop:
            msg = 'no samples available'
            raise OSError(msg)

        if start != 0 or stop != self.num_samples_total:
            offset = -start % num
            if offset == 0:
                offset = num
            buf = empty((num + offset, self.num_channels), dtype=float)
            bsize = 0
            i = 0
            fblock = True
            for block in self.source.result(num):
                bs = block.shape[0]
                i += bs
                if fblock and i >= start:  # first block in the chosen interval
                    if i >= stop:  # special case that start and stop are in one block
                        yield block[bs - (i - start) : bs - (i - stop), self.channels]
                        break
                    bsize += i - start
                    buf[: (i - start), :] = block[bs - (i - start) :, self.channels]
                    fblock = False
                elif i >= stop:  # last block
                    buf[bsize : bsize + bs - (i - stop), :] = block[: bs - (i - stop), self.channels]
                    bsize += bs - (i - stop)
                    if bsize > num:
                        yield buf[:num]
                        buf[: bsize - num, :] = buf[num:bsize, :]
                        bsize -= num
                    yield buf[:bsize, :]
                    break
                elif i >= start:
                    buf[bsize : bsize + bs, :] = block[:, self.channels]
                    bsize += bs
                if bsize >= num:
                    yield buf[:num]
                    buf[: bsize - num, :] = buf[num:bsize, :]
                    bsize -= num

        else:  # if no start/stop given, don't do the resorting thing
            for block in self.source.result(num):
                yield block[:, self.channels]


class ChannelMixer(TimeOut):
    """
    A signal processing block that mixes multiple input channels into a single output channel.

    The :class:`ChannelMixer` class takes a multi-channel signal from a
    :class:`~acoular.sources.SamplesGenerator` (or a derived object) and applies an optional set of
    amplitude weights to each channel. The resulting weighted sum is then output as a single-channel
    signal.

    This class is particularly useful for cases where a combined signal representation is needed,
    such as beamforming, array signal processing, or when reducing the dimensionality of
    multi-channel time signal data.
    """

    #: The input data source. It must be an instance of a
    #: :class:`~acoular.base.SamplesGenerator`-derived class.
    #: It provides the multi-channel time-domain signals that will be mixed.
    source = Instance(SamplesGenerator)

    #: An array of amplitude weight factors applied to each input channel before summation.
    #: If not explicitly set, all channels are weighted equally (delault is ``1``).
    #: The shape of :attr:`weights` must match the :attr:`number of input channels<num_channels>`.
    #: If an incompatible shape is provided, a :obj:`ValueError` will be raised.
    weights = CArray(desc='channel weights')

    #: The number of output channels, which is always ``1`` for this class since it produces a
    #: single mixed output. (read-only)
    num_channels = Constant(1)

    #: A unique identifier for the object, based on its properties. (read-only)
    digest = Property(depends_on=['source.digest', 'weights'])

    @cached_property
    def _get_digest(self):
        return digest(self)

    def result(self, num):
        """
        Generate the mixed output signal in blocks.

        This method retrieves data from the :attr:`source` object, applies the specified amplitude
        :attr:`weights` to each channel, and sums them to produce a single-channel output. The data
        is processed and yielded in block-wise fashion for efficient memory handling.

        Parameters
        ----------
        num : :obj:`int`
            Number of samples per block.

        Yields
        ------
        :class:`numpy.ndarray`
            An array of shape ``(num, 1)`` containing blocks a of single-channel mixed signal.
            The last block may contain fewer samples if the total number of samples is not
            a multiple of ``num``.

        Raises
        ------
        :obj:`ValueError`
            If the :attr:`weights` array is provided but its shape does not match the expected shape
            (:attr:`num_channels`,) or (``1``,), a :obj:`ValueError` is raised indicating that the
            weights cannot be broadcasted properly.
        """
        if self.weights.size:
            if self.weights.shape in {(self.source.num_channels,), (1,)}:
                weights = self.weights
            else:
                msg = f'Weight factors can not be broadcasted: {self.weights.shape}, {(self.source.num_channels,)}'
                raise ValueError(msg)
        else:
            weights = 1

        for block in self.source.result(num):
            yield sum(weights * block, 1, keepdims=True)


class Trigger(TimeOut):  # pragma: no cover
    """
    A signal processing class for detecting and analyzing trigger signals in time-series data.

    The :class:`Trigger` class identifies trigger events in a single-channel signal provided by a
    :class:`~acoular.base.SamplesGenerator` source. The detection process involves:

    1. Identifying peaks that exceed a specified positive or negative threshold.
    2. Estimating the approximate duration of one revolution based on the largest
       sample distance between consecutive peaks.
    3. Dividing the estimated revolution duration into segments called "hunks,"
       allowing only one peak per hunk.
    4. Selecting the most appropriate peak per hunk based on a chosen criterion
       (e.g., first occurrence or extremum value).
    5. Validating the consistency of the detected peaks by ensuring the revolutions
       have a stable duration with minimal variation.

    This class is typically used for rotational speed analysis, where trigger events
    correspond to periodic markers in a signal (e.g., TDC signals in engine diagnostics).
    """

    #: The input data source. It must be an instance of a
    #: :class:`~acoular.base.SamplesGenerator`-derived class.
    #: The signal must be single-channel.
    source = Instance(SamplesGenerator)

<<<<<<< HEAD
    #: The threshold value for detecting trigger peaks. The meaning of this threshold depends
    #: on the trigger type (:attr;`trigger_type`). The sign is relevant:
    #:
    #: - A positive threshold detects peaks above this value.
    #: - A negative threshold detects peaks below this value.
    #:
    #: If :obj:`None`, an estimated threshold is used, calculated as 75% of the extreme deviation
    #: from the mean signal value. Default is :obj:`None`.
    #:
    #: E.g: If the mean value is :math:`0` and there are positive extrema at :math:`400` and
    #: negative extrema at :math:`-800`. Then the estimated threshold would be
    #: :math:`0.75 \cdot (-800) = -600`.
    threshold = Float(None)
=======
    # Threshold of trigger. Has different meanings for different
    # :attr:`~acoular.tprocess.Trigger.trigger_type`. The sign is relevant.
    # If a sample of the signal is above/below the positive/negative threshold,
    # it is assumed to be a peak.
    # Default is None, in which case a first estimate is used: The threshold
    # is assumed to be 75% of the max/min difference between all extremums and the
    # mean value of the trigger signal. E.g: the mean value is 0 and there are positive
    # extremums at 400 and negative extremums at -800. Then the estimated threshold would be
    # 0.75 * -800 = -600.
    threshold = Union(None, Float)
>>>>>>> 25814a7d

    #: The maximum allowable variation in revolution duration. If any revolution exceeds this
    #: variation threshold, a warning is issued. Default is ``0.02``.
    max_variation_of_duration = Float(0.02)

    #: Defines the length of "hunks" as a fraction of the estimated revolution duration. If multiple
    #: peaks occur within a hunk, only one is retained based on :attr:`multiple_peaks_in_hunk`.
    #: Default is ``0.1``.
    hunk_length = Float(0.1)

    #: Specifies the type of trigger detection:
    #:
    #: - ``'dirac'``: A single impulse is considered a trigger. The sign of :attr:`threshold`
    #:   determines whether positive or negative peaks are detected.
    #: - ``'rect'``: A repeating rectangular waveform is assumed. Only every second edge is
    #:   considered a trigger. The sign of :attr:`threshold` determines whether rising (``+``) or
    #:   falling (``-``) edges are used.
    #:
    #: Default is ``'dirac'``.
    trigger_type = Enum('dirac', 'rect')

    #: Defines the criterion for selecting a peak when multiple occur within a hunk (see
    #: :attr:`hunk_length`):
    #:
    #: - ``'extremum'``: Selects the most extreme peak.
    #: - ``'first'``: Selects the first peak encountered.
    #:
    #: Default is ``'extremum'``.
    multiple_peaks_in_hunk = Enum('extremum', 'first')

    #: A tuple containing:
    #:
    #: - A :class:`numpy.ndarray` of sample indices corresponding to detected trigger events.
    #: - The maximum number of samples between consecutive trigger peaks.
    #: - The minimum number of samples between consecutive trigger peaks.
    trigger_data = Property(
        depends_on=[
            'source.digest',
            'threshold',
            'max_variation_of_duration',
            'hunk_length',
            'trigger_type',
            'multiple_peaks_in_hunk',
        ],
    )

    #: A unique identifier for the trigger, based on its properties. (read-only)
    digest = Property(
        depends_on=[
            'source.digest',
            'threshold',
            'max_variation_of_duration',
            'hunk_length',
            'trigger_type',
            'multiple_peaks_in_hunk',
        ],
    )

    @cached_property
    def _get_digest(self):
        return digest(self)

    @cached_property
    def _get_trigger_data(self):
        self._check_trigger_existence()
        triggerFunc = {'dirac': self._trigger_dirac, 'rect': self._trigger_rect}[self.trigger_type]
        num = 2048  # number samples for result-method of source
        threshold = self._threshold(num)

        # get all samples which surpasse the threshold
        peakLoc = array([], dtype='int')  # all indices which surpasse the threshold
        trigger_data = array([])
        x0 = []
        dSamples = 0
        for triggerSignal in self.source.result(num):
            localTrigger = flatnonzero(triggerFunc(x0, triggerSignal, threshold))
            if len(localTrigger) != 0:
                peakLoc = append(peakLoc, localTrigger + dSamples)
                trigger_data = append(trigger_data, triggerSignal[localTrigger])
            dSamples += num
            x0 = triggerSignal[-1]
        if len(peakLoc) <= 1:
            msg = 'Not enough trigger info. Check *threshold* sign and value!'
            raise Exception(msg)

        peakDist = peakLoc[1:] - peakLoc[:-1]
        maxPeakDist = max(peakDist)  # approximate distance between the revolutions

        # if there are hunks which contain multiple peaks -> check for each hunk,
        # which peak is the correct one -> delete the other one.
        # if there are no multiple peaks in any hunk left -> leave the while
        # loop and continue with program
        multiplePeaksWithinHunk = flatnonzero(peakDist < self.hunk_length * maxPeakDist)
        while len(multiplePeaksWithinHunk) > 0:
            peakLocHelp = multiplePeaksWithinHunk[0]
            indHelp = [peakLocHelp, peakLocHelp + 1]
            if self.multiple_peaks_in_hunk == 'extremum':
                values = trigger_data[indHelp]
                deleteInd = indHelp[argmin(abs(values))]
            elif self.multiple_peaks_in_hunk == 'first':
                deleteInd = indHelp[1]
            peakLoc = delete(peakLoc, deleteInd)
            trigger_data = delete(trigger_data, deleteInd)
            peakDist = peakLoc[1:] - peakLoc[:-1]
            multiplePeaksWithinHunk = flatnonzero(peakDist < self.hunk_length * maxPeakDist)

        # check whether distances between peaks are evenly distributed
        meanDist = mean(peakDist)
        diffDist = abs(peakDist - meanDist)
        faultyInd = flatnonzero(diffDist > self.max_variation_of_duration * meanDist)
        if faultyInd.size != 0:
            warn(
                f'In Trigger-Identification: The distances between the peaks (and therefore the lengths of the \
                revolutions) vary too much (check samples {peakLoc[faultyInd] + self.source.start}).',
                Warning,
                stacklevel=2,
            )
        return peakLoc, max(peakDist), min(peakDist)

    def _trigger_dirac(self, x0, x, threshold):  # noqa: ARG002
        # x0 not needed here, but needed in _trigger_rect
        return self._trigger_value_comp(x, threshold)

    def _trigger_rect(self, x0, x, threshold):
        # x0 stores the last value of the the last generator cycle
        xNew = append(x0, x)
        # indPeakHunk = abs(xNew[1:] - xNew[:-1]) > abs(threshold)
        # with above line, every edge would be located
        return self._trigger_value_comp(xNew[1:] - xNew[:-1], threshold)

    def _trigger_value_comp(self, trigger_data, threshold):
        return trigger_data > threshold if threshold > 0.0 else trigger_data < threshold

    def _threshold(self, num):
        if self.threshold is None:  # take a guessed threshold
            # get max and min values of whole trigger signal
            maxVal = -inf
            minVal = inf
            meanVal = 0
            cntMean = 0
            for trigger_data in self.source.result(num):
                maxVal = max(maxVal, trigger_data.max())
                minVal = min(minVal, trigger_data.min())
                meanVal += trigger_data.mean()
                cntMean += 1
            meanVal /= cntMean

            # get 75% of maximum absolute value of trigger signal
            maxTriggerHelp = [minVal, maxVal] - meanVal
            argInd = argmax(abs(maxTriggerHelp))
            thresh = maxTriggerHelp[argInd] * 0.75  # 0.75 for 75% of max trigger signal
            warn(f'No threshold was passed. An estimated threshold of {thresh} is assumed.', Warning, stacklevel=2)
        else:  # take user defined  threshold
            thresh = self.threshold
        return thresh

    def _check_trigger_existence(self):
        nChannels = self.source.num_channels
        if nChannels != 1:
            msg = f'Trigger signal must consist of ONE channel, instead {nChannels} channels are given!'
            raise Exception(msg)
        return 0

    def result(self, num):
        """
        Generate signal data from the source without modification.

        This method acts as a pass-through, providing data blocks directly from the :attr:`source`
        generator. It is included for interface consistency but does not apply trigger-based
        transformations to the data.

        Parameters
        ----------
        num : :obj:`int`
            Number of samples per block.

        Yields
        ------
        :class:`numpy.ndarray`
            An array containing ``num`` samples from the source signal.
            The last block may contain fewer samples if the total number of samples is not
            a multiple of ``num``.

        Warnings
        --------
        This method is not implemented for trigger-based transformations.
        A warning is issued, indicating that data is passed unprocessed.
        """
        msg = 'result method not implemented yet! Data from source will be passed without transformation.'
        warn(msg, Warning, stacklevel=2)
        yield from self.source.result(num)


class AngleTracker(MaskedTimeOut):
    """
    Compute the rotational angle and RPM per sample from a trigger signal in the time domain.

    This class retrieves samples from the specified :attr:`trigger` signal and interpolates angular
    position and rotational speed. The results are stored in the properties :attr:`angle` and
    :attr:`rpm`.

    The algorithm assumes a periodic trigger signal marking rotational events (e.g., a tachometer
    pulse or an encoder signal) and interpolates the angle and RPM using cubic splines. It is
    capable of handling different rotational directions and numbers of triggers per revolution.
    """

    #: Trigger data source, expected to be an instance of :class:`Trigger`.
    trigger = Instance(Trigger)

    #: A unique identifier for the tracker, based on its properties. (read-only)
    digest = Property(
        depends_on=[
            'source.digest',
            'trigger.digest',
            'trigger_per_revo',
            'rot_direction',
            'interp_points',
            'start_angle',
        ],
    )

    #: Number of trigger signals per revolution. This allows tracking scenarios where multiple
    #: trigger pulses occur per rotation. Default is ``1``, meaning a single trigger per revolution.
    trigger_per_revo = Int(1, desc='trigger signals per revolution')

    #: Rotation direction flag:
    #:
    #: - ``1``: counter-clockwise rotation.
    #: - ``-1``: clockwise rotation.
    #:
    #: Default is ``-1``.
    rot_direction = Int(-1, desc='mathematical direction of rotation')

    #: Number of points used for spline interpolation. A higher number results in smoother
    #: interpolation but may introduce overfitting. Default is ``4``.
    interp_points = Int(4, desc='Points of interpolation used for spline')

    #: Initial rotation angle (in radians) corresponding to the first trigger event. This allows
    #: defining a custom starting reference angle. Default is ``0``.
    start_angle = Float(0, desc='rotation angle for trigger position')

    #: Revolutions per minute (RPM) computed for each sample.
    #: Its updated dynamically based on the trigger data. (read-only)
    rpm = Property(depends_on=['digest'], desc='revolutions per minute for each sample')

    #: Average revolutions per minute over the entire dataset.
    #: Its computed based on the trigger intervals. (read-only)
    average_rpm = Property(depends_on=['digest'], desc='average revolutions per minute')

    #: Computed rotation angle (in radians) for each sample.
    #: Its interpolated from the trigger data. (read-only)
    angle = Property(depends_on=['digest'], desc='rotation angle for each sample')

    # Internal flag to determine whether rpm and angle calculation has been processed,
    # prevents recalculation
    _calc_flag = Bool(False)

    # Revolutions per minute, internal use
    _rpm = CArray()

    # Rotation angle in radians, internal use
    _angle = CArray()

    @cached_property
    def _get_digest(self):
        return digest(self)

    # helperfunction for trigger index detection
    def _find_nearest_idx(self, peakarray, value):
        peakarray = asarray(peakarray)
        return (abs(peakarray - value)).argmin()

    def _to_rpm_and_angle(self):
        # Internal helper function.
        # Calculates angles in radians for one or more instants in time.

        # Current version supports only trigger and sources with the same samplefreq.
        # This behaviour may change in future releases.

        # init
        ind = 0
        # trigger data
        peakloc, maxdist, mindist = self.trigger.trigger_data
        TriggerPerRevo = self.trigger_per_revo
        rotDirection = self.rot_direction
        num = self.source.num_samples
        samplerate = self.source.sample_freq
        self._rpm = zeros(num)
        self._angle = zeros(num)
        # number of spline points
        InterpPoints = self.interp_points

        # loop over all timesamples
        while ind < num:
            # when starting spline forward
            if ind < peakloc[InterpPoints]:
                peakdist = (
                    peakloc[self._find_nearest_idx(peakarray=peakloc, value=ind) + 1]
                    - peakloc[self._find_nearest_idx(peakarray=peakloc, value=ind)]
                )
                splineData = stack(
                    (range(InterpPoints), peakloc[ind // peakdist : ind // peakdist + InterpPoints]),
                    axis=0,
                )
            # spline backwards
            else:
                peakdist = (
                    peakloc[self._find_nearest_idx(peakarray=peakloc, value=ind)]
                    - peakloc[self._find_nearest_idx(peakarray=peakloc, value=ind) - 1]
                )
                splineData = stack(
                    (range(InterpPoints), peakloc[ind // peakdist - InterpPoints : ind // peakdist]),
                    axis=0,
                )
            # calc angles and rpm
            Spline = splrep(splineData[:, :][1], splineData[:, :][0], k=3)
            self._rpm[ind] = splev(ind, Spline, der=1, ext=0) * 60 * samplerate
            self._angle[ind] = (
                splev(ind, Spline, der=0, ext=0) * 2 * pi * rotDirection / TriggerPerRevo + self.start_angle
            ) % (2 * pi)
            # next sample
            ind += 1
        # calculation complete
        self._calc_flag = True

    # reset calc flag if something has changed
    @on_trait_change('digest')
    def _reset_calc_flag(self):
        self._calc_flag = False

    # calc rpm from trigger data
    @cached_property
    def _get_rpm(self):
        if not self._calc_flag:
            self._to_rpm_and_angle()
        return self._rpm

    # calc of angle from trigger data
    @cached_property
    def _get_angle(self):
        if not self._calc_flag:
            self._to_rpm_and_angle()
        return self._angle

    # calc average rpm from trigger data
    @cached_property
    def _get_average_rpm(self):
        # trigger indices data
        peakloc = self.trigger.trigger_data[0]
        # calculation of average rpm in 1/min
        return (len(peakloc) - 1) / (peakloc[-1] - peakloc[0]) / self.trigger_per_revo * self.source.sample_freq * 60


class SpatialInterpolator(TimeOut):  # pragma: no cover
    """
    Base class for spatial interpolation of microphone data.

    This class retrieves samples from a specified source and performs spatial interpolation to
    generate output at virtual microphone positions. The interpolation is executed using various
    methods such as linear, spline, radial basis function (RBF), and inverse distance weighting
    (IDW).

    See Also
    --------
    :class:`SpatialInterpolatorRotation` : Spatial interpolation class for rotating sound sources.
    :class:`SpatialInterpolatorConstantRotation` :
        Performs spatial linear interpolation for sources undergoing constant rotation.
    """

    #: The input data source. It must be an instance of a
    #: :class:`~acoular.base.SamplesGenerator`-derived class.
    #: It provides the time-domain pressure samples from microphones.
    source = Instance(SamplesGenerator)

    #: The physical microphone geometry. An instance of :class:`~acoular.microphones.MicGeom` that
    #: defines the positions of the real microphones used for measurement.
    mics = Instance(MicGeom(), desc='microphone geometry')

    #: The virtual microphone geometry. This property defines the positions
    #: of virtual microphones where interpolated pressure values are computed.
    #: Defaultis the physical microphone geometry (:attr:`mics`).
    mics_virtual = Property(desc='microphone geometry')

    _mics_virtual = Instance(MicGeom, desc='internal microphone geometry;internal usage, read only')

    def _get_mics_virtual(self):
        if not self._mics_virtual and self.mics:
            self._mics_virtual = self.mics
        return self._mics_virtual

    def _set_mics_virtual(self, mics_virtual):
        self._mics_virtual = mics_virtual

    #: Interpolation method used for spatial data estimation.
    #:
    #: Options:
    #:
    #: - ``'linear'``: Uses NumPy linear interpolation.
    #: - ``'spline'``: Uses SciPy's Clough-Tocher algorithm for smooth interpolation.
    #: - ``'rbf-multiquadric'``: Radial basis function (RBF) interpolation with a multiquadric
    #:   kernel.
    #: - ``'rbf-cubic'``: RBF interpolation with a cubic kernel.
    #: - ``'IDW'``: Inverse distance weighting interpolation.
    #: - ``'custom'``: Allows user-defined interpolation methods.
    #: - ``'sinc'``: Uses sinc-based interpolation for signal reconstruction.
    method = Enum(
        'linear',
        'spline',
        'rbf-multiquadric',
        'rbf-cubic',
        'IDW',
        'custom',
        'sinc',
        desc='method for interpolation used',
    )

    #: Defines the spatial dimensionality of the microphone array.
    #:
    #: Possible values:
    #:
    #: - ``'1D'``: Linear microphone arrays.
    #: - ``'2D'``: Planar microphone arrays.
    #: - ``'ring'``: Circular arrays where rotation needs to be considered.
    #: - ``'3D'``: Three-dimensional microphone distributions.
    #: - ``'custom'``: User-defined microphone arrangements.
    array_dimension = Enum('1D', '2D', 'ring', '3D', 'custom', desc='spatial dimensionality of the array geometry')

    #: Sampling frequency of the output signal, inherited from the :attr:`source`. This defines the
    #: rate at which microphone pressure samples are acquired and processed.
    sample_freq = Delegate('source', 'sample_freq')

    #: Number of channels in the output data. This corresponds to the number of virtual microphone
    #: positions where interpolated pressure values are computed. The value is dynamically
    #: determined based on the :attr:`mics_virtual` geometry.
    num_channels = Property()

    #: Number of time-domain samples in the output signal, inherited from the :attr:`source`. This
    #: value determines the length of the time-series data available for each microphone channel and
    #: is essential for time-domain processing and frequency analysis.
    num_samples = Delegate('source', 'num_samples')

    #: Whether to interpolate a virtual microphone at the origin. If set to ``True``, an additional
    #: virtual microphone position at the coordinate origin :math:`(0,0,0)` will be interpolated,
    #: useful for certain symmetric configurations.
    interp_at_zero = Bool(False)

    #: Transformation matrix for coordinate system alignment.
    #:
    #: This 3x3 orthogonal matrix is used to align the microphone coordinates such that rotations
    #: occur around the z-axis. If the original coordinates do not conform to the expected alignment
    #: (where the x-axis transitions into the y-axis upon rotation), applying this matrix modifies
    #: the coordinates accordingly. The transformation is defined as
    #:
    #: .. math::
    #:     \begin{bmatrix}x'\\y'\\z'\end{bmatrix} = Q \cdot \begin{bmatrix}x\\y\\z\end{bmatrix}
    #:
    #: where :math:`Q` is the transformation matrix and :math:`(x', y', z')` are the modified
    #: coordinates. If no transformation is needed, :math:`Q` defaults to the identity matrix.
    Q = CArray(dtype=float64, shape=(3, 3), value=identity(3))

    #: Number of neighboring microphones used in IDW interpolation. This parameter determines how
    #: many physical microphones contribute to the weighted sum in inverse distance weighting (IDW)
    #: interpolation.
    num_IDW = Int(3, desc='number of neighboring microphones, DEFAULT=3')  # noqa: N815

    #: Weighting exponent for IDW interpolation. This parameter controls the influence of distance
    #: in inverse distance weighting (IDW). A higher value gives more weight to closer microphones.
    p_weight = Float(
        2,
        desc='used in interpolation for virtual microphone, weighting power exponent for IDW',
    )

    # Stores the output of :meth:`_virtNewCoord_func`; Read-Only
    _virtNewCoord_func = Property(  # noqa: N815
        depends_on=['mics.digest', 'mics_virtual.digest', 'method', 'array_dimension', 'interp_at_zero'],
    )

    #: Unique identifier for the current configuration of the interpolator. (read-only)
    digest = Property(
        depends_on=[
            'mics.digest',
            'mics_virtual.digest',
            'source.digest',
            'method',
            'array_dimension',
            'Q',
            'interp_at_zero',
        ],
    )

    def _get_num_channels(self):
        return self.mics_virtual.num_mics

    @cached_property
    def _get_digest(self):
        return digest(self)

    @cached_property
    def _get_virtNewCoord(self):  # noqa N802
        return self._virtNewCoord_func(self.mics.mpos, self.mics_virtual.mpos, self.method, self.array_dimension)

    def sinc_mic(self, r):
        """
        Compute a modified sinc function for use in Radial Basis Function (RBF) approximation.

        This function is used as a kernel in sinc-based interpolation methods, where the sinc
        function serves as a basis function for reconstructing signals based on spatially
        distributed microphone data. The function is scaled according to the number of virtual
        microphone positions, ensuring accurate signal approximation.

        Parameters
        ----------
        r : :obj:`float` or :obj:`list` of :obj:`floats<float>`
            The radial distance(s) at which to evaluate the sinc function, typically representing
            the spatial separation between real and virtual microphone positions.

        Returns
        -------
        :class:`numpy.ndarray`
            Evaluated sinc function values at the given radial distances.
        """
        return sinc((r * self.mics_virtual.mpos.shape[1]) / (pi))

    def _virtNewCoord_func(self, mpos, mpos_virt, method, array_dimension):  # noqa N802
        # Core functionality for getting the interpolation.
        #
        # Parameters
        # ----------
        # mpos : float[3, nPhysicalMics]
        #     The mic positions of the physical (really existing) mics
        # mpos_virt : float[3, nVirtualMics]
        #     The mic positions of the virtual mics
        # method : string
        #     The Interpolation method to use
        # array_dimension : string
        #     The Array Dimensions in cylinder coordinates
        #
        # Returns
        # -------
        # mesh : List[]
        #     The items of these lists depend on the reduced interpolation dimension of each
        #     subarray.
        #     If the Array is 1D the list items are:
        #         1. item : float64[nMicsInSpecificSubarray]
        #             Ordered positions of the real mics on the new 1d axis,
        #             to be used as inputs for numpys interp.
        #         2. item : int64[nMicsInArray]
        #             Indices identifying how the measured pressures must be evaluated, s.t. the
        #             entries of the previous item (see last line) correspond to their initial
        #             pressure values.
        #     If the Array is 2D or 3d the list items are:
        #         1. item : Delaunay mesh object
        #             Delaunay mesh (see scipy.spatial.Delaunay) for the specific Array
        #         2. item : int64[nMicsInArray]
        #             same as 1d case, BUT with the difference, that here the rotational periodicity
        #             is handled, when constructing the mesh. Therefore, the mesh could have more
        #             vertices than the actual Array mics.
        #
        # virtNewCoord : float64[3, nVirtualMics]
        #     Projection of each virtual mic onto its new coordinates. The columns of virtNewCoord
        #     correspond to [phi, rho, z].
        #
        # newCoord : float64[3, nMics]
        #     Projection of each mic onto its new coordinates. The columns of newCoordinates
        #     correspond to [phi, rho, z].

        # init positions of virtual mics in cyl coordinates
        nVirtMics = mpos_virt.shape[1]
        virtNewCoord = zeros((3, nVirtMics))
        virtNewCoord.fill(nan)
        # init real positions in cyl coordinates
        nMics = mpos.shape[1]
        newCoord = zeros((3, nMics))
        newCoord.fill(nan)
        # empty mesh object
        mesh = []

        if self.array_dimension == '1D' or self.array_dimension == 'ring':
            # get projections onto new coordinate, for real mics
            projectionOnNewAxis = cartToCyl(mpos, self.Q)[0]
            indReorderHelp = argsort(projectionOnNewAxis)
            mesh.append([projectionOnNewAxis[indReorderHelp], indReorderHelp])

            # new coordinates of real mics
            indReorderHelp = argsort(cartToCyl(mpos, self.Q)[0])
            newCoord = (cartToCyl(mpos, self.Q).T)[indReorderHelp].T

            # and for virtual mics
            virtNewCoord = cartToCyl(mpos_virt)

        elif self.array_dimension == '2D':  # 2d case0
            # get virtual mic projections on new coord system
            virtNewCoord = cartToCyl(mpos_virt, self.Q)

            # new coordinates of real mics
            indReorderHelp = argsort(cartToCyl(mpos, self.Q)[0])
            newCoord = cartToCyl(mpos, self.Q)

            # scipy delauney triangulation
            # Delaunay
            tri = Delaunay(newCoord.T[:, :2], incremental=True)  #

            if self.interp_at_zero:
                # add a point at zero
                tri.add_points(array([[0], [0]]).T)

            # extend mesh with closest boundary points of repeating mesh
            pointsOriginal = arange(tri.points.shape[0])
            hull = tri.convex_hull
            hullPoints = unique(hull)

            addRight = tri.points[hullPoints]
            addRight[:, 0] += 2 * pi
            addLeft = tri.points[hullPoints]
            addLeft[:, 0] -= 2 * pi

            indOrigPoints = concatenate((pointsOriginal, pointsOriginal[hullPoints], pointsOriginal[hullPoints]))
            # add all hull vertices to original mesh and check which of those
            # are actual neighbors of the original array. Cancel out all others.
            tri.add_points(concatenate([addLeft, addRight]))
            indices, indptr = tri.vertex_neighbor_vertices
            hullNeighbor = empty((0), dtype='int32')
            for currHull in hullPoints:
                neighborOfHull = indptr[indices[currHull] : indices[currHull + 1]]
                hullNeighbor = append(hullNeighbor, neighborOfHull)
            hullNeighborUnique = unique(hullNeighbor)
            pointsNew = unique(append(pointsOriginal, hullNeighborUnique))
            tri = Delaunay(tri.points[pointsNew])  # re-meshing
            mesh.append([tri, indOrigPoints[pointsNew]])

        elif self.array_dimension == '3D':  # 3d case
            # get virtual mic projections on new coord system
            virtNewCoord = cartToCyl(mpos_virt, self.Q)
            # get real mic projections on new coord system
            indReorderHelp = argsort(cartToCyl(mpos, self.Q)[0])
            newCoord = cartToCyl(mpos, self.Q)
            # Delaunay
            tri = Delaunay(newCoord.T, incremental=True)  # , incremental=True,qhull_options =  "Qc QJ Q12"

            if self.interp_at_zero:
                # add a point at zero
                tri.add_points(array([[0], [0], [0]]).T)

            # extend mesh with closest boundary points of repeating mesh
            pointsOriginal = arange(tri.points.shape[0])
            hull = tri.convex_hull
            hullPoints = unique(hull)

            addRight = tri.points[hullPoints]
            addRight[:, 0] += 2 * pi
            addLeft = tri.points[hullPoints]
            addLeft[:, 0] -= 2 * pi

            indOrigPoints = concatenate((pointsOriginal, pointsOriginal[hullPoints], pointsOriginal[hullPoints]))
            # add all hull vertices to original mesh and check which of those
            # are actual neighbors of the original array. Cancel out all others.
            tri.add_points(concatenate([addLeft, addRight]))
            indices, indptr = tri.vertex_neighbor_vertices
            hullNeighbor = empty((0), dtype='int32')
            for currHull in hullPoints:
                neighborOfHull = indptr[indices[currHull] : indices[currHull + 1]]
                hullNeighbor = append(hullNeighbor, neighborOfHull)
            hullNeighborUnique = unique(hullNeighbor)
            pointsNew = unique(append(pointsOriginal, hullNeighborUnique))
            tri = Delaunay(tri.points[pointsNew])  # re-meshing
            mesh.append([tri, indOrigPoints[pointsNew]])

        return mesh, virtNewCoord, newCoord

    def _result_core_func(self, p, phi_delay=None, period=None, Q=Q, interp_at_zero=False):  # noqa: N803, ARG002 (see #226)
        # Performs the actual Interpolation.
        #
        # Parameters
        # ----------
        # p : float[num, nMicsReal]
        #     The pressure field of the yielded sample at real mics.
        # phi_delay : empty list (default) or float[num]
        #     If passed (rotational case), this list contains the angular delay
        #     of each sample in rad.
        # period : None (default) or float
        #     If periodicity can be assumed (rotational case)
        #     this parameter contains the periodicity length
        #
        # Returns
        # -------
        # pInterp : float[num, nMicsVirtual]
        #     The interpolated time data at the virtual mics
        if phi_delay is None:
            phi_delay = []
        # number of time samples
        nTime = p.shape[0]
        # number of virtual mixcs
        nVirtMics = self.mics_virtual.mpos.shape[1]
        # mesh and projection onto polar Coordinates
        meshList, virtNewCoord, newCoord = self._get_virtNewCoord()
        # pressure interpolation init
        pInterp = zeros((nTime, nVirtMics))
        # Coordinates in cartesian CO - for IDW interpolation
        newCoordCart = cylToCart(newCoord)

        if self.interp_at_zero:
            # interpolate point at 0 in Kartesian CO
            interpolater = LinearNDInterpolator(
                cylToCart(newCoord[:, argsort(newCoord[0])])[:2, :].T,
                p[:, (argsort(newCoord[0]))].T,
                fill_value=0,
            )
            pZero = interpolater((0, 0))
            # add the interpolated pressure at origin to pressure channels
            p = concatenate((p, pZero[:, newaxis]), axis=1)

        # helpfunction reordered for reordered pressure values
        pHelp = p[:, meshList[0][1]]

        # Interpolation for 1D Arrays
        if self.array_dimension == '1D' or self.array_dimension == 'ring':
            # for rotation add phi_delay
            if not array_equal(phi_delay, []):
                xInterpHelp = tile(virtNewCoord[0, :], (nTime, 1)) + tile(phi_delay, (virtNewCoord.shape[1], 1)).T
                xInterp = ((xInterpHelp + pi) % (2 * pi)) - pi  #  shifting phi cootrdinate into feasible area [-pi, pi]
            # if no rotation given
            else:
                xInterp = tile(virtNewCoord[0, :], (nTime, 1))
            # get ordered microphone positions in radiant
            x = newCoord[0]
            for cntTime in range(nTime):
                if self.method == 'linear':
                    # numpy 1-d interpolation
                    pInterp[cntTime] = interp(
                        xInterp[cntTime, :],
                        x,
                        pHelp[cntTime, :],
                        period=period,
                        left=nan,
                        right=nan,
                    )

                elif self.method == 'spline':
                    # scipy cubic spline interpolation
                    SplineInterp = CubicSpline(
                        append(x, (2 * pi) + x[0]),
                        append(pHelp[cntTime, :], pHelp[cntTime, :][0]),
                        axis=0,
                        bc_type='periodic',
                        extrapolate=None,
                    )
                    pInterp[cntTime] = SplineInterp(xInterp[cntTime, :])

                elif self.method == 'sinc':
                    # compute using 3-D Rbfs for sinc
                    rbfi = Rbf(
                        x,
                        newCoord[1],
                        newCoord[2],
                        pHelp[cntTime, :],
                        function=self.sinc_mic,
                    )  # radial basis function interpolator instance

                    pInterp[cntTime] = rbfi(xInterp[cntTime, :], virtNewCoord[1], virtNewCoord[2])

                elif self.method == 'rbf-cubic':
                    # compute using 3-D Rbfs with multiquadratics
                    rbfi = Rbf(
                        x,
                        newCoord[1],
                        newCoord[2],
                        pHelp[cntTime, :],
                        function='cubic',
                    )  # radial basis function interpolator instance

                    pInterp[cntTime] = rbfi(xInterp[cntTime, :], virtNewCoord[1], virtNewCoord[2])

        # Interpolation for arbitrary 2D Arrays
        elif self.array_dimension == '2D':
            # check rotation
            if not array_equal(phi_delay, []):
                xInterpHelp = tile(virtNewCoord[0, :], (nTime, 1)) + tile(phi_delay, (virtNewCoord.shape[1], 1)).T
                xInterp = ((xInterpHelp + pi) % (2 * pi)) - pi  # shifting phi cootrdinate into feasible area [-pi, pi]
            else:
                xInterp = tile(virtNewCoord[0, :], (nTime, 1))

            mesh = meshList[0][0]
            for cntTime in range(nTime):
                # points for interpolation
                newPoint = concatenate((xInterp[cntTime, :][:, newaxis], virtNewCoord[1, :][:, newaxis]), axis=1)
                # scipy 1D interpolation
                if self.method == 'linear':
                    interpolater = LinearNDInterpolator(mesh, pHelp[cntTime, :], fill_value=0)
                    pInterp[cntTime] = interpolater(newPoint)

                elif self.method == 'spline':
                    # scipy CloughTocher interpolation
                    f = CloughTocher2DInterpolator(mesh, pHelp[cntTime, :], fill_value=0)
                    pInterp[cntTime] = f(newPoint)

                elif self.method == 'sinc':
                    # compute using 3-D Rbfs for sinc
                    rbfi = Rbf(
                        newCoord[0],
                        newCoord[1],
                        newCoord[2],
                        pHelp[cntTime, : len(newCoord[0])],
                        function=self.sinc_mic,
                    )  # radial basis function interpolator instance

                    pInterp[cntTime] = rbfi(xInterp[cntTime, :], virtNewCoord[1], virtNewCoord[2])

                elif self.method == 'rbf-cubic':
                    # compute using 3-D Rbfs
                    rbfi = Rbf(
                        newCoord[0],
                        newCoord[1],
                        newCoord[2],
                        pHelp[cntTime, : len(newCoord[0])],
                        function='cubic',
                    )  # radial basis function interpolator instance

                    virtshiftcoord = array([xInterp[cntTime, :], virtNewCoord[1], virtNewCoord[2]])
                    pInterp[cntTime] = rbfi(virtshiftcoord[0], virtshiftcoord[1], virtshiftcoord[2])

                elif self.method == 'rbf-multiquadric':
                    # compute using 3-D Rbfs
                    rbfi = Rbf(
                        newCoord[0],
                        newCoord[1],
                        newCoord[2],
                        pHelp[cntTime, : len(newCoord[0])],
                        function='multiquadric',
                    )  # radial basis function interpolator instance

                    virtshiftcoord = array([xInterp[cntTime, :], virtNewCoord[1], virtNewCoord[2]])
                    pInterp[cntTime] = rbfi(virtshiftcoord[0], virtshiftcoord[1], virtshiftcoord[2])
                # using inverse distance weighting
                elif self.method == 'IDW':
                    newPoint2_M = newPoint.T
                    newPoint3_M = append(newPoint2_M, zeros([1, self.num_channels]), axis=0)
                    newPointCart = cylToCart(newPoint3_M)
                    for ind in arange(len(newPoint[:, 0])):
                        newPoint_Rep = tile(newPointCart[:, ind], (len(newPoint[:, 0]), 1)).T
                        subtract = newPoint_Rep - newCoordCart
                        normDistance = norm(subtract, axis=0)
                        index_norm = argsort(normDistance)[: self.num_IDW]
                        pHelpNew = pHelp[cntTime, index_norm]
                        normNew = normDistance[index_norm]
                        if normNew[0] < 1e-3:
                            pInterp[cntTime, ind] = pHelpNew[0]
                        else:
                            wholeD = sum(1 / normNew**self.p_weight)
                            weight = (1 / normNew**self.p_weight) / wholeD
                            pInterp[cntTime, ind] = sum(pHelpNew * weight)

        # Interpolation for arbitrary 3D Arrays
        elif self.array_dimension == '3D':
            # check rotation
            if not array_equal(phi_delay, []):
                xInterpHelp = tile(virtNewCoord[0, :], (nTime, 1)) + tile(phi_delay, (virtNewCoord.shape[1], 1)).T
                xInterp = ((xInterpHelp + pi) % (2 * pi)) - pi  # shifting phi cootrdinate into feasible area [-pi, pi]
            else:
                xInterp = tile(virtNewCoord[0, :], (nTime, 1))

            mesh = meshList[0][0]
            for cntTime in range(nTime):
                # points for interpolation
                newPoint = concatenate((xInterp[cntTime, :][:, newaxis], virtNewCoord[1:, :].T), axis=1)

                if self.method == 'linear':
                    interpolater = LinearNDInterpolator(mesh, pHelp[cntTime, :], fill_value=0)
                    pInterp[cntTime] = interpolater(newPoint)

                elif self.method == 'sinc':
                    # compute using 3-D Rbfs for sinc
                    rbfi = Rbf(
                        newCoord[0],
                        newCoord[1],
                        newCoord[2],
                        pHelp[cntTime, : len(newCoord[0])],
                        function=self.sinc_mic,
                    )  # radial basis function interpolator instance

                    pInterp[cntTime] = rbfi(xInterp[cntTime, :], virtNewCoord[1], virtNewCoord[2])

                elif self.method == 'rbf-cubic':
                    # compute using 3-D Rbfs
                    rbfi = Rbf(
                        newCoord[0],
                        newCoord[1],
                        newCoord[2],
                        pHelp[cntTime, : len(newCoord[0])],
                        function='cubic',
                    )  # radial basis function interpolator instance

                    pInterp[cntTime] = rbfi(xInterp[cntTime, :], virtNewCoord[1], virtNewCoord[2])

                elif self.method == 'rbf-multiquadric':
                    # compute using 3-D Rbfs
                    rbfi = Rbf(
                        newCoord[0],
                        newCoord[1],
                        newCoord[2],
                        pHelp[cntTime, : len(newCoord[0])],
                        function='multiquadric',
                    )  # radial basis function interpolator instance

                    pInterp[cntTime] = rbfi(xInterp[cntTime, :], virtNewCoord[1], virtNewCoord[2])

        # return interpolated pressure values
        return pInterp

    def result(self, num):
        """
        Generate interpolated microphone data over time.

        This method retrieves pressure samples from the physical microphones and applies spatial
        interpolation to estimate the pressure at virtual microphone locations.
        The interpolation method is determined by :attr:`method`.

        Parameters
        ----------
        num : :obj:`int`
            Number of samples per block.

        Yields
        ------
        :class:`numpy.ndarray`
            An array of shape (``num``, `n`), where `n` is the number of virtual microphones,
            containing interpolated pressure values for the virtual microphones at each time step.
            The last block may contain fewer samples if the total number of samples is not
            a multiple of ``num``.
        """
        msg = 'result method not implemented yet! Data from source will be passed without transformation.'
        warn(msg, Warning, stacklevel=2)
        yield from self.source.result(num)


class SpatialInterpolatorRotation(SpatialInterpolator):  # pragma: no cover
    """
    Spatial interpolation class for rotating sound sources.

    This class extends :attr:`SpatialInterpolator` to handle sources that undergo rotational
    movement. It retrieves samples from the :attr:`source` attribute and angle data from the
    :attr:`AngleTracker` instance (:attr:`angle_source`). Using these inputs, it computes
    interpolated outputs through the :meth:`result` generator method.

    See Also
    --------
    :class:`SpatialInterpolator`: Base class for spatial interpolation of microphone data.
    """

    #: Provides real-time tracking of the source's rotation angles,
    #: instance of :attr:`AngleTracker`.
    angle_source = Instance(AngleTracker)

    #: Unique identifier for the current configuration of the interpolator. (read-only)
    digest = Property(
        depends_on=[
            'source.digest',
            'angle_source.digest',
            'mics.digest',
            'mics_virtual.digest',
            'method',
            'array_dimension',
            'Q',
            'interp_at_zero',
        ],
    )

    @cached_property
    def _get_digest(self):
        return digest(self)

    def result(self, num=128):
        """
        Generate interpolated output samples in block-wise fashion.

        This method acts as a generator, yielding time-domain time signal samples that have been
        spatially interpolated based on rotational movement.

        Parameters
        ----------
        num : :obj:`int`, optional
            Number of samples per block. Default is ``128``.

        Yields
        ------
        :class:`numpy.ndarray`
            Interpolated time signal samples in blocks of shape
            (``num``, :attr:`~SpatialInterpolator.num_channels`), where
            :attr:`~SpatialInterpolator.num_channels` is inherited from the
            :class:`SpatialInterpolator` base class.
            The last block may contain fewer samples if the total number of samples is not
            a multiple of ``num``.
        """
        # period for rotation
        period = 2 * pi
        # get angle
        angle = self.angle_source.angle()
        # counter to track angle position in time for each block
        count = 0
        for timeData in self.source.result(num):
            phi_delay = angle[count : count + num]
            interpVal = self._result_core_func(timeData, phi_delay, period, self.Q, interp_at_zero=False)
            yield interpVal
            count += num


class SpatialInterpolatorConstantRotation(SpatialInterpolator):  # pragma: no cover
    """
    Performs spatial linear interpolation for sources undergoing constant rotation.

    This class interpolates signals from a rotating sound source based on a constant rotational
    speed. It retrieves samples from the :attr:`source` and applies interpolation before
    generating output through the :meth:`result` generator.

    See Also
    --------
    :class:`SpatialInterpolator` : Base class for spatial interpolation of microphone data.
    :class:`SpatialInterpolatorRotation` : Spatial interpolation class for rotating sound sources.
    """

    #: Rotational speed of the source in revolutions per second (rps). A positive value indicates
    #: counterclockwise rotation around the positive z-axis, meaning motion from the x-axis toward
    #: the y-axis.
    rotational_speed = Float(0.0)

    #: Unique identifier for the current configuration of the interpolator. (read-only)
    digest = Property(
        depends_on=[
            'source.digest',
            'mics.digest',
            'mics_virtual.digest',
            'method',
            'array_dimension',
            'Q',
            'interp_at_zero',
            'rotational_speed',
        ],
    )

    @cached_property
    def _get_digest(self):
        return digest(self)

    def result(self, num=1):
        """
        Generate interpolated time signal data in blocks of size ``num``.

        This generator method continuously processes incoming time signal data while applying
        rotational interpolation. The phase delay is computed based on the rotational speed and
        applied to the signal.

        Parameters
        ----------
        num : :obj:`int`, optional
            Number of samples per block.
            Default is ``1``.

        Yields
        ------
        :class:`numpy.ndarray`
            An array containing the interpolated time signal samples in blocks of shape
            (``num``, :attr:`~SpatialInterpolator.num_channels`), where
            :attr:`~SpatialInterpolator.num_channels` is inherited from the
            :class:`SpatialInterpolator` base class.
            The last block may contain fewer samples if the total number of samples is not
            a multiple of ``num``.
        """
        omega = 2 * pi * self.rotational_speed
        period = 2 * pi
        phiOffset = 0.0
        for timeData in self.source.result(num):
            nTime = timeData.shape[0]
            phi_delay = phiOffset + linspace(0, nTime / self.sample_freq * omega, nTime, endpoint=False)
            interpVal = self._result_core_func(timeData, phi_delay, period, self.Q, interp_at_zero=False)
            phiOffset = phi_delay[-1] + omega / self.sample_freq
            yield interpVal


class Mixer(TimeOut):
    """
    Mix signals from multiple sources into a single output.

    This class takes a :attr:`primary time signal source<source>` and a list of
    :attr:`additional sources<sources>` with the same sampling rates and channel counts across all
    :attr:`primary time signal source<source>`, and outputs a mixed signal.
    The mixing process is performed block-wise using a generator.

    If one of the :attr:`additional sources<sources>` holds a shorter signal than the other
    sources the :meth:`result` method will stop yielding mixed time signal at that point.
    """

    #: The primary time signal source. It must be an instance of a
    #: :class:`~acoular.base.SamplesGenerator`-derived class.
    source = Instance(SamplesGenerator)

    #: A list of additional time signal sources to be mixed with the primary source, each must be an
    #: instance of :class:`~acoular.base.SamplesGenerator`.
    sources = List(Instance(SamplesGenerator, ()))

    #: The sampling frequency of the primary time signal, delegated from :attr:`source`.
    sample_freq = Delegate('source')

    #: The number of primary source channels in the output, delegated from :attr:`source`.
    num_channels = Delegate('source')

    #: The total number of samples in the output, delegated from :attr:`source`.
    num_samples = Delegate('source')

    #: Internal identifier that tracks changes in the :attr:`sources` list.
    sdigest = Str()

    @observe('sources.items.digest')
    def _set_sourcesdigest(self, event):  # noqa ARG002
        self.sdigest = ldigest(self.sources)

    #: A unique identifier for the Mixer instance, based on the :attr:`primary source<source>` and
    #: the :attr:`list of additional sources<sources>`.
    digest = Property(depends_on=['source.digest', 'sdigest'])

    @cached_property
    def _get_digest(self):
        return digest(self)

    def validate_sources(self):
        """
        Validate whether the additional sources are compatible with the primary source.

        This method checks if all sources have the same sampling frequency and the same number of
        channels. If a mismatch is detected, a :obj:`ValueError` is raised.

        Raises
        ------
        :obj:`ValueError`
            If any source in :attr:`sources` has a different sampling frequency or
            number of channels than :attr:`source`.
        """
        if self.source:
            for s in self.sources:
                if self.sample_freq != s.sample_freq:
                    msg = f'Sample frequency of {s} does not fit'
                    raise ValueError(msg)
                if self.num_channels != s.num_channels:
                    msg = f'Channel count of {s} does not fit'
                    raise ValueError(msg)

    def result(self, num):
        """
        Generate mixed time signal data in blocks of ``num`` samples.

        This generator method retrieves time signal data from all sources and sums them together 
        to produce a combined output. The data from each source is processed in blocks of the 
        same size, ensuring synchronized mixing.

        .. note::

            Yielding stops when one of the additionally provied signals ends; i.e. if one of the
            additional sources holds a signal of shorter length than that of the
            :attr:`primary source<source>` that (shorter) signal forms the lower bound of the length
            of the mixed time signal yielded.

        Parameters
        ----------
        num : :obj:`int`
            Number of samples per block.

        Yields
        ------
        :class:`numpy.ndarray`
            An array containing the mixed time samples in blocks of shape
            (``num``, :attr:`~acoular.base.TimeOut.num_channels`), where
            :attr:`~acoular.base.TimeOut.num_channels` is inhereted from the
            :class:`~acoular.base.TimeOut` base class.
            The last block may contain fewer samples if the total number of samples is not
            a multiple of ``num``.
        """
        # check whether all sources fit together
        self.validate_sources()

        gens = [i.result(num) for i in self.sources]
        for temp in self.source.result(num):
            sh = temp.shape[0]
            for g in gens:
                try:
                    temp1 = next(g)
                except StopIteration:
                    return
                if temp.shape[0] > temp1.shape[0]:
                    temp = temp[: temp1.shape[0]]
                temp += temp1[: temp.shape[0]]
            yield temp
            if sh > temp.shape[0]:
                break


class TimePower(TimeOut):
    """
    Calculate the time-dependent power of a signal by squaring its samples.

    This class computes the power of the input signal by squaring the value of each sample. It
    processes the signal in blocks, making it suitable for large datasets or real-time signal
    processing. The power is calculated on a per-block basis, and each block of the output is
    yielded as a NumPy array.

    Attributes
    ----------
    source : SamplesGenerator
        The input data source, which provides the time signal or signal samples
        to be processed. It must be an instance of :class:`~acoular.base.SamplesGenerator`
        or any derived class that provides a `result()` method.
    """

    #: The input data source. It must be an instance of a
    #: :class:`~acoular.base.SamplesGenerator`-derived class.
    source = Instance(SamplesGenerator)

    def result(self, num):
        """
        Generate the time-dependent power of the input signal in blocks.

        This method iterates through the signal samples provided by the :attr:`source` and
        calculates the power by squaring each sample. The output is yielded block-wise to
        facilitate processing large signals in chunks.

        Parameters
        ----------
        num : :obj:`int`
            Number of samples per block.

        Yields
        ------
        :class:`numpy.ndarray`
            An array containing the squared samples from the :attr:`source`. Each block will have
            the shape (``num``, :attr:`~acoular.base.TimeOut.num_channels`), where
            :attr:`~acoular.base.TimeOut.num_channels` is inhereted from the
            :class:`~acoular.base.TimeOut` base class.
            The last block may contain fewer samples if the total number of samples is not
            a multiple of ``num``.
        """
        for temp in self.source.result(num):
            yield temp * temp


class TimeCumAverage(TimeOut):
    """
    Calculates the cumulative average of the signal.

    This class computes the cumulative average of the input signal over time, which is useful for
    metrics like the Equivalent Continuous Sound Level (Leq). It processes the signal in blocks,
    maintaining a running average of the samples. The result is yielded in blocks, allowing for
    memory-efficient processing of large datasets.
    """

    #: The input data source. It must be an instance of a
    #: :class:`~acoular.base.SamplesGenerator`-derived class.
    source = Instance(SamplesGenerator)

    def result(self, num):
        """
        Generate the cumulative average of the input signal in blocks.

        This method iterates through the signal samples provided by the :attr:`source`, and for each
        block, it computes the cumulative average of the samples up to that point. The result is
        yielded in blocks, with each block containing the cumulative average of the signal up to
        that sample.

        Parameters
        ----------
        num : :obj:`int`
            Number of samples per block.

        Yields
        ------
        :class:`numpy.ndarray`
            An array containing the cumulative average of the samples. Each block will have the
            shape (``num``, :attr:`~acoular.base.TimeOut.num_channels`), where
            :attr:`~acoular.base.TimeOut.num_channels` is inhereted from the :attr:`source`.
            The last block may contain fewer samples if the total number of samples is not
            a multiple of ``num``.

        Notes
        -----
        The cumulative average is updated iteratively by considering the previously accumulated sum
        and the current block of samples. For each new sample, the cumulative average is
        recalculated by summing the previous cumulative value and the new samples, then dividing by
        the total number of samples up to that point.
        """
        count = (arange(num) + 1)[:, newaxis]
        for i, temp in enumerate(self.source.result(num)):
            ns, nc = temp.shape
            if not i:
                accu = zeros((1, nc))
            temp = (accu * (count[0] - 1) + cumsum(temp, axis=0)) / count[:ns]
            accu = temp[-1]
            count += ns
            yield temp


class TimeReverse(TimeOut):
    """
    Calculates the time-reversed signal of a source.

    This class takes the input signal from a source and computes the time-reversed version of the
    signal. It processes the signal in blocks, yielding the time-reversed signal block by block.
    This can be useful for various signal processing tasks, such as creating echoes or reversing
    the playback of time signal signals.
    """

    #: The input data source. It must be an instance of a
    #: :class:`~acoular.base.SamplesGenerator`-derived class.
    source = Instance(SamplesGenerator)

    def result(self, num):
        """
        Generate the time-reversed version of the input signal block-wise.

        This method processes the signal provided by the :attr:`source` in blocks, and for each
        block, it produces the time-reversed version of the signal. The result is yielded in blocks,
        with each block containing the time-reversed version of the signal for that segment.
        The signal is reversed in time by flipping the order of samples within each block.

        Parameters
        ----------
        num : :obj:`int`
            Number of samples per block.

        Yields
        ------
        :class:`numpy.ndarray`
            An array containing the time-reversed version of the signal for the current block.
            Each block will have the shape (``num``, :attr:`acoular.base.TimeOut.num_channels`),
            where :attr:`~acoular.base.TimeOut.num_channels` is inherited from the :attr:`source`.
            The last block may contain fewer samples if the total number of samples is not
            a multiple of ``num``.

        Notes
        -----
        The time-reversal is achieved by reversing the order of samples in each block of the signal.
        The :meth:`result` method first collects all the blocks from the source, then processes them
        in reverse order, yielding the time-reversed signal in blocks. The first block yielded
        corresponds to the last block of the source signal, and so on, until the entire signal has
        been processed in reverse.
        """
        result_list = []
        result_list.extend(self.source.result(num))
        temp = empty_like(result_list[0])
        h = result_list.pop()
        nsh = h.shape[0]
        temp[:nsh] = h[::-1]
        for h in result_list[::-1]:
            temp[nsh:] = h[: nsh - 1 : -1]
            yield temp
            temp[:nsh] = h[nsh - 1 :: -1]
        yield temp[:nsh]


class Filter(TimeOut):
    """
    Abstract base class for IIR filters using SciPy's :func:`~scipy.signal.lfilter`.

    This class implements a digital Infinite Impulse Response (IIR) filter that applies filtering to
    a given signal in a block-wise manner. The filter coefficients can be dynamically changed during
    processing.

    See Also
    --------
    :func:`scipy.signal.lfilter` :
        Filter data along one-dimension with an IIR or FIR (finite impulse response) filter.
    :func:`scipy.signal.sosfilt` :
        Filter data along one dimension using cascaded second-order sections.
    :class:`FiltOctave` :
        Octave or third-octave bandpass filter (causal, with non-zero phase delay).
    :class:`FiltFiltOctave` : Octave or third-octave bandpass filter with zero-phase distortion.
    """

    #: The input data source. It must be an instance of a
    #: :class:`~acoular.base.SamplesGenerator`-derived class.
    source = Instance(SamplesGenerator)

    #: Second-order sections representation of the filter coefficients.
    #: This property is dynamically updated and can change during signal processing.
    sos = Property()

    def _get_sos(self):
        return tf2sos([1], [1])

    def result(self, num):
        """
        Apply the IIR filter to the input signal and yields filtered data block-wise.

        This method processes the signal provided by :attr:`source`, applying the defined filter
        coefficients (:attr:`sos`) using the :func:`scipy.signal.sosfilt` function. The filtering
        is performed in a streaming fashion, yielding blocks of filtered signal data.

        Parameters
        ----------
        num : :obj:`int`
            Number of samples per block.

        Yields
        ------
        :class:`numpy.ndarray`
            An array containing the bandpass-filtered signal for the current block. Each block has
            the shape (``num``, :attr:`~acoular.base.TimeOut.num_channels`), where
            :attr:`~acoular.base.TimeOut.num_channels` is inherited from the :attr:`source`.
            The last block may contain fewer samples if the total number of samples is not
            a multiple of ``num``.
        """
        sos = self.sos
        zi = zeros((sos.shape[0], 2, self.source.num_channels))
        for block in self.source.result(num):
            sos = self.sos  # this line is useful in case of changes
            # to self.sos during generator lifetime
            block, zi = sosfilt(sos, block, axis=0, zi=zi)
            yield block


class FiltOctave(Filter):
    """
    Octave or third-octave bandpass filter (causal, with non-zero phase delay).

    This class implements a bandpass filter that conforms to octave or third-octave frequency band
    standards. The filter is designed using a second-order section (SOS) Infinite Impulse Response
    (IIR) approach.

    The filtering process introduces a non-zero phase delay due to its causal nature. The center
    frequency and the octave fraction determine the frequency band characteristics.

    See Also
    --------
    :class:`Filter` : The base class implementing a general IIR filter.
    :class:`FiltFiltOctave` : Octave or third-octave bandpass filter with zero-phase distortion.
    """

    #: The center frequency of the octave or third-octave band. Default is ``1000``.
    band = Float(1000.0, desc='band center frequency')

    #: Defines whether the filter is an octave-band or third-octave-band filter.
    #:
    #: - ``'Octave'``: Full octave band filter.
    #: - ``'Third octave'``: Third-octave band filter.
    #:
    #: Default is ``'Octave'``.
    fraction = Map({'Octave': 1, 'Third octave': 3}, default_value='Octave', desc='fraction of octave')

    #: The order of the IIR filter, which affects the steepness of the filter's roll-off.
    #: Default is ``3``.
    order = Int(3, desc='IIR filter order')

    #: Second-order sections representation of the filter coefficients. This property depends on
    #: :attr:`band`, :attr:`fraction`, :attr:`order`, and the source's digest.
    sos = Property(depends_on=['band', 'fraction', 'source.digest', 'order'])

    #: A unique identifier for the filter, based on its properties. (read-only)
    digest = Property(depends_on=['source.digest', 'band', 'fraction', 'order'])

    @cached_property
    def _get_digest(self):
        return digest(self)

    @cached_property
    def _get_sos(self):
        # Compute the second-order section coefficients for the bandpass filter.

        # The filter design follows ANSI S1.11-1987 standards and adjusts
        # filter edge frequencies to maintain correct power bandwidth.

        # The filter is implemented using a Butterworth design, with
        # appropriate frequency scaling to match the desired octave band.

        # Returns
        # -------
        # :class:`numpy.ndarray`
        #     SOS (second-order section) coefficients for the filter.

        # Raises
        # ------
        # :obj:`ValueError`
        #     If the center frequency (:attr:`band`) is too high relative to
        #     the sampling frequency.

        # filter design
        fs = self.sample_freq
        # adjust filter edge frequencies for correct power bandwidth (see ANSI 1.11 1987
        # and Kalb,J.T.: "A thirty channel real time audio analyzer and its applications",
        # PhD Thesis: Georgia Inst. of Techn., 1975
        beta = pi / (2 * self.order)
        alpha = pow(2.0, 1.0 / (2.0 * self.fraction_))
        beta = 2 * beta / sin(beta) / (alpha - 1 / alpha)
        alpha = (1 + sqrt(1 + beta * beta)) / beta
        fr = 2 * self.band / fs
        if fr > 1 / sqrt(2):
            msg = f'band frequency too high:{self.band:f},{fs:f}'
            raise ValueError(msg)
        om1 = fr / alpha
        om2 = fr * alpha
        return butter(self.order, [om1, om2], 'bandpass', output='sos')


class FiltFiltOctave(FiltOctave):
    """
    Octave or third-octave bandpass filter with zero-phase distortion.

    This filter applies an IIR bandpass filter in both forward and reverse directions, effectively
    eliminating phase distortion. It provides zero-phase filtering but requires significantly more
    memory compared to causal filtering.

    See Also
    --------
    :class:`Filter` : The base class implementing a general IIR filter.
    :class:`FiltOctave` : The standard octave or third-octave filter with causal filtering.

    Notes
    -----
    - Due to the double-pass filtering, additional bandwidth correction is applied to maintain
      accurate frequency response.
    - This approach requires storing the entire signal in memory before processing, making it
      unsuitable for real-time applications with large datasets.
    """

    #: The half-order of the IIR filter, applied twice (once forward and once backward). This
    #: results in a final filter order twice as large as the specified value. Default is ``2``.
    order = Int(2, desc='IIR filter half order')

    #: A unique identifier for the filter, based on its properties. (read-only)
    digest = Property(depends_on=['source.digest', 'band', 'fraction', 'order'])

    @cached_property
    def _get_digest(self):
        return digest(self)

    @cached_property
    def _get_sos(self):
        # Compute the second-order section (SOS) coefficients for the filter.
        #
        # The filter design follows ANSI S1.11-1987 standards and incorporates additional bandwidth
        # correction to compensate for the double-pass filtering effect.
        #
        # Returns
        # -------
        # :class:`numpy.ndarray`
        #     SOS (second-order section) coefficients for the filter.
        #
        # Raises
        # ------
        # :obj:`ValueError`
        #     If the center frequency (:attr:`band`) is too high relative to the
        #     sampling frequency.

        # filter design
        fs = self.sample_freq
        # adjust filter edge frequencies for correct power bandwidth (see FiltOctave)
        beta = pi / (2 * self.order)
        alpha = pow(2.0, 1.0 / (2.0 * self.fraction_))
        beta = 2 * beta / sin(beta) / (alpha - 1 / alpha)
        alpha = (1 + sqrt(1 + beta * beta)) / beta
        # additional bandwidth correction for double-pass
        alpha = alpha * {6: 1.01, 5: 1.012, 4: 1.016, 3: 1.022, 2: 1.036, 1: 1.083}.get(self.order, 1.0) ** (
            3 / self.fraction_
        )
        fr = 2 * self.band / fs
        if fr > 1 / sqrt(2):
            msg = f'band frequency too high:{self.band:f},{fs:f}'
            raise ValueError(msg)
        om1 = fr / alpha
        om2 = fr * alpha
        return butter(self.order, [om1, om2], 'bandpass', output='sos')

    def result(self, num):
        """
        Apply the filter to the input signal and yields filtered data block-wise.

        The input signal is first stored in memory, then filtered in both forward and reverse
        directions to achieve zero-phase distortion. The processed signal is yielded in blocks.

        Parameters
        ----------
        num : :obj:`int`
            Number of samples per block.

        Yields
        ------
        :class:`numpy.ndarray`
            An array containing the filtered signal for the current block. Each block has shape
            (``num``, :attr:`~acoular.base.TimeOut.num_channels`), where
            :attr:`~acoular.base.TimeOut.num_channels` is inherited from the :attr:`source`.
            The last block may contain fewer samples if the total number of samples is not
            a multiple of ``num``.

        Notes
        -----
        - This method requires the entire signal to be stored in memory, making it unsuitable for
          streaming or real-time applications.
        - Filtering is performed separately for each channel to optimize memory usage.
        """
        sos = self.sos
        data = empty((self.source.num_samples, self.source.num_channels))
        j = 0
        for block in self.source.result(num):
            ns, nc = block.shape
            data[j : j + ns] = block
            j += ns
        # filter one channel at a time to save memory
        for j in range(self.source.num_channels):
            data[:, j] = sosfiltfilt(sos, data[:, j])
        j = 0
        ns = data.shape[0]
        while j < ns:
            yield data[j : j + num]
            j += num


class TimeExpAverage(Filter):
    """
    Compute an exponentially weighted moving average of the input signal.

    This filter implements exponential averaging as defined in IEC 61672-1, which is commonly used
    for sound level measurements. The time weighting determines how quickly past values decay in
    significance.

    See Also
    --------
    :class:`Filter` : Base class for implementing IIR filters.

    Notes
    -----
    The `Impulse` (``'I'``) weighting is not part of IEC 61672-1 but is included for additional
    flexibility.
    """

    #: Time weighting constant, determining the exponential decay rate.
    #:
    #: - ``'F'`` (Fast) → 0.125
    #: - ``'S'`` (Slow) → 1.0
    #: - ``'I'`` (Impulse) → 0.035 (non-standard)
    #:
    #: Default is ``'F'``.
    weight = Map({'F': 0.125, 'S': 1.0, 'I': 0.035}, default_value='F', desc='time weighting')

    #: Filter coefficients in second-order section (SOS) format.
    sos = Property(depends_on=['weight', 'source.digest'])

    #: A unique identifier for the filter, based on its properties. (read-only)
    digest = Property(depends_on=['source.digest', 'weight'])

    @cached_property
    def _get_digest(self):
        return digest(self)

    @cached_property
    def _get_sos(self):
        # Compute the second-order section (SOS) coefficients for the exponential filter.
        #
        # The filter follows the form of a first-order IIR filter:
        #
        # .. math::
        #     y[n] = \\alpha x[n] + (1 - \\alpha) y[n-1]
        #
        # where :math:`\\alpha` is determined by the selected time weighting.
        #
        # Returns
        # -------
        # :class:`numpy.ndarray`
        #     SOS (second-order section) coefficients representing the filter.
        #
        # Notes
        # -----
        # The coefficient :math:`\\alpha` is calculated as:
        #
        # .. math::
        #     \\alpha = 1 - e^{-1 / (\\tau f_s)}
        #
        # where:
        #
        # - :math:`\\tau` is the selected time constant (:attr:`weight`).
        # - :math:`f_s` is the sampling frequency of the source.
        #
        # This implementation ensures that the filter adapts dynamically
        # based on the source's sampling frequency.
        alpha = 1 - exp(-1 / self.weight_ / self.sample_freq)
        a = [1, alpha - 1]
        b = [alpha]
        return tf2sos(b, a)


class FiltFreqWeight(Filter):
    """
    Apply frequency weighting according to IEC 61672-1.

    This filter implements frequency weighting curves commonly used in sound level meters for noise
    measurement. It provides A-weighting, C-weighting, and Z-weighting options.

    See Also
    --------
    :class:`Filter` : Base class for implementing IIR filters.

    Notes
    -----
    - The filter is designed following IEC 61672-1:2002, the standard for sound level meters.
    - The weighting curves are implemented using bilinear transformation of analog filter
      coefficients to the discrete domain.
    """

    #: Defines the frequency weighting curve:
    #:
    #: - ``'A'``: Mimics human hearing sensitivity at low sound levels.
    #: - ``'C'``: Used for high-level sound measurements with less attenuation at low frequencies.
    #: - ``'Z'``: A flat response with no frequency weighting.
    #:
    #: Default is ``'A'``.
    weight = Enum('A', 'C', 'Z', desc='frequency weighting')

    #: Second-order sections (SOS) representation of the filter coefficients. This property is
    #: dynamically computed based on :attr:`weight` and the :attr:`Filter.source`'s digest.
    sos = Property(depends_on=['weight', 'source.digest'])

    #: A unique identifier for the filter, based on its properties. (read-only)
    digest = Property(depends_on=['source.digest', 'weight'])

    @cached_property
    def _get_digest(self):
        return digest(self)

    @cached_property
    def _get_sos(self):
        # Compute the second-order section (SOS) coefficients for the frequency weighting filter.
        #
        # The filter design is based on analog weighting functions defined in IEC 61672-1,
        # transformed into the discrete-time domain using the bilinear transformation.
        #
        # Returns
        # -------
        # :class:`numpy.ndarray`
        #     SOS (second-order section) coefficients representing the filter.
        #
        # Notes
        # -----
        # The analog weighting functions are defined as:
        #
        # - **A-weighting**:
        #
        #   .. math::
        #       H(s) = \\frac{(2 \\pi f_4)^2 (s + 2 \\pi f_3) (s + 2 \\pi f_2)}
        #       {(s + 2 \\pi f_4) (s + 2 \\pi f_1) (s^2 + 4 \\pi f_1 s + (2 \\pi f_1)^2)}
        #
        #   where the parameters are:
        #
        #   - :math:`f_1 = 20.598997` Hz
        #   - :math:`f_2 = 107.65265` Hz
        #   - :math:`f_3 = 737.86223` Hz
        #   - :math:`f_4 = 12194.217` Hz
        #
        # - **C-weighting** follows a similar approach but without the low-frequency roll-off.
        #
        # - **Z-weighting** is implemented as a flat response (no filtering).
        #
        # The bilinear transformation is used to convert these analog functions into
        # the digital domain, preserving the frequency response characteristics.
        #
        # Raises
        # ------
        # :obj:`ValueError`
        #     If an invalid weight type is provided.

        # s domain coefficients
        f1 = 20.598997
        f2 = 107.65265
        f3 = 737.86223
        f4 = 12194.217
        a = polymul([1, 4 * pi * f4, (2 * pi * f4) ** 2], [1, 4 * pi * f1, (2 * pi * f1) ** 2])
        if self.weight == 'A':
            a = polymul(polymul(a, [1, 2 * pi * f3]), [1, 2 * pi * f2])
            b = [(2 * pi * f4) ** 2 * 10 ** (1.9997 / 20), 0, 0, 0, 0]
            b, a = bilinear(b, a, self.sample_freq)
        elif self.weight == 'C':
            b = [(2 * pi * f4) ** 2 * 10 ** (0.0619 / 20), 0, 0]
            b, a = bilinear(b, a, self.sample_freq)
            b = append(b, zeros(2))  # make 6th order
            a = append(a, zeros(2))
        else:
            b = zeros(7)
            b[0] = 1.0
            a = b  # 6th order flat response
        return tf2sos(b, a)


@deprecated_alias({'numbands': 'num_bands'}, read_only=True)
class FilterBank(TimeOut):
    """
    Abstract base class for IIR filter banks based on :mod:`scipy.signal.lfilter`.

    Implements a bank of parallel filters. This class should not be instantiated by itself.

    Inherits from :class:`acoular.base.TimeOut`, and defines the structure for working with filter
    banks for processing multi-channel time series data, such as time signal signals.

    See Also
    --------
    :class:`acoular.base.TimeOut` :
        ABC for signal processing blocks that interact with data from a source.
    :class:`acoular.base.SamplesGenerator` :
        Interface for any generating multi-channel time domain signal processing block.
    :mod:`scipy.signal` :
        SciPy module for signal processing.
    """

    #: The input data source. It must be an instance of a
    #: :class:`~acoular.base.SamplesGenerator`-derived class.
    source = Instance(SamplesGenerator)

    #: The list containing second order section (SOS) coefficients for the filters in the filter
    #: bank.
    sos = Property()

    #: A list of labels describing the different frequency bands of the filter bank.
    bands = Property()

    #: The total number of bands in the filter bank.
    num_bands = Property()

    #: The total number of output channels resulting from the filter bank operation.
    num_channels = Property()

    @abstractmethod
    def _get_sos(self):
        """Return a list of second order section coefficients."""

    @abstractmethod
    def _get_bands(self):
        """Return a list of labels for the bands."""

    @abstractmethod
    def _get_num_bands(self):
        """Return the number of bands."""

    def _get_num_channels(self):
        return self.num_bands * self.source.num_channels

    def result(self, num):
        """
        Yield the bandpass filtered output of the source in blocks of samples.

        This method uses the second order section coefficients (:attr:`sos`) to filter the input
        samples provided by the source in blocks. The result is returned as a generator.

        Parameters
        ----------
        num : :obj:`int`
            Number of samples per block.

        Yields
        ------
        :obj:`numpy.ndarray`
            An array of shape (``num``, :attr:`num_channels`), delivering the filtered
            samples for each band.
            The last block may contain fewer samples if the total number of samples is not
            a multiple of ``num``.

        Notes
        -----
        The returned samples are bandpass filtered according to the coefficients in
        :attr:`sos`. Each block corresponds to the filtered samples for each frequency band.
        """
        numbands = self.num_bands
        snumch = self.source.num_channels
        sos = self.sos
        zi = [zeros((sos[0].shape[0], 2, snumch)) for _ in range(numbands)]
        res = zeros((num, self.num_channels), dtype='float')
        for block in self.source.result(num):
            for i in range(numbands):
                res[:, i * snumch : (i + 1) * snumch], zi[i] = sosfilt(sos[i], block, axis=0, zi=zi[i])
            yield res


class OctaveFilterBank(FilterBank):
    """
    Octave or third-octave filter bank.

    Inherits from :class:`FilterBank` and implements an octave or third-octave filter bank.
    This class is used for filtering multi-channel time series data, such as time signal signals,
    using bandpass filters with center frequencies at octave or third-octave intervals.

    See Also
    --------
    :class:`FilterBank` :
        The base class for implementing IIR filter banks.
    :class:`acoular.base.SamplesGenerator` :
        Interface for generating multi-channel time domain signal processing blocks.
    :mod:`scipy.signal` :
        SciPy module for signal processing.
    """

    #: The lowest band center frequency index. Default is ``21``.
    #: This index refers to the position in the scale of octave or third-octave bands.
    lband = Int(21, desc='lowest band center frequency index')

    #: The highest band center frequency index + 1. Default is ``40``.
    #: This is the position in the scale of octave or third-octave bands.
    hband = Int(40, desc='highest band center frequency index + 1')

    #: The fraction of an octave, either ``'Octave'`` or ``'Third octave'``.
    #: Default is ``'Octave'``.
    #: Determines the width of the frequency bands. 'Octave' refers to full octaves,
    #: and ``'Third octave'`` refers to third-octave bands.
    fraction = Map({'Octave': 1, 'Third octave': 3}, default_value='Octave', desc='fraction of octave')

    #: The list of filter coefficients for all filters in the filter bank.
    #: The coefficients are computed based on the :attr:`lband`, :attr:`hband`,
    #: and :attr:`fraction` attributes.
    ba = Property(depends_on=['lband', 'hband', 'fraction', 'source.digest'])

    #: The list of labels describing the frequency bands in the filter bank.
    bands = Property(depends_on=['lband', 'hband', 'fraction'])

    #: The total number of bands in the filter bank.
    num_bands = Property(depends_on=['lband', 'hband', 'fraction'])

    #: A unique identifier for the filter, based on its properties. (read-only)
    digest = Property(depends_on=['source.digest', 'lband', 'hband', 'fraction', 'order'])

    @cached_property
    def _get_digest(self):
        return digest(self)

    @cached_property
    def _get_bands(self):
        return [10 ** (i / 10) for i in range(self.lband, self.hband, 4 - self.fraction_)]

    @cached_property
    def _get_num_bands(self):
        return len(self.bands)

    @cached_property
    def _get_sos(self):
        # Generate and return the second-order section (SOS) coefficients for each filter.
        #
        # For each frequency band in the filter bank, the SOS coefficients are calculated using
        # the :class:`FiltOctave` object with the appropriate `fraction` setting. The coefficients
        # are then returned as a list.
        #
        # Returns
        # -------
        # :obj:`list` of :obj:`numpy.ndarray`
        #     A list of SOS coefficients for each filter in the filter bank.
        of = FiltOctave(source=self.source, fraction=self.fraction)
        sos = []
        for i in range(self.lband, self.hband, 4 - self.fraction_):
            of.band = 10 ** (i / 10)
            sos_ = of.sos
            sos.append(sos_)
        return sos


@deprecated_alias({'name': 'file'})
class WriteWAV(TimeOut):
    """
    Saves time signal from one or more channels as mono, stereo, or multi-channel ``.wav`` file.

    Inherits from :class:`~acoular.base.TimeOut` and allows for exporting time-series data from one
    or more channels to a WAV file. Supports saving mono, stereo, or multi-channel signals to disk
    with automatic or user-defined file naming.

    See Also
    --------
    :class:`acoular.base.TimeOut` :
        ABC for signal processing blocks that interact with data from a source.
    :class:`acoular.base.SamplesGenerator` :
        Interface for generating multi-channel time domain signal processing blocks.
    :mod:`wave` :
        Python module for handling WAV files.
    """

    #: The input data source. It must be an instance of a
    #: :class:`~acoular.base.SamplesGenerator`-derived class.
    source = Instance(SamplesGenerator)

    #: The name of the file to be saved. If none is given, the name will be automatically
    #: generated from the source.
    file = File(filter=['*.wav'], desc='name of wave file')

    #: The name of the cache file (without extension). It serves as an internal reference for data
    #: caching and tracking processed files. (automatically generated)
    basename = Property(depends_on=['digest'])

    #: The list of channels to save. Can only contain one or two channels.
    channels = List(int, desc='channels to save')

    #: A unique identifier for the filter, based on its properties. (read-only)
    digest = Property(depends_on=['source.digest', 'channels'])

    @cached_property
    def _get_digest(self):
        return digest(self)

    @cached_property
    def _get_basename(self):
        warn(
            (
                f'The basename attribute of a {self.__class__.__name__} object is deprecated'
                ' and will be removed in a future release!'
            ),
            DeprecationWarning,
            stacklevel=2,
        )
        return find_basename(self.source)

    def save(self):
        """
        Save the source output to a one- or multiple-channel ``.wav`` file.

        This method writes the output of the source's signal processing to a WAV file, either in
        mono, stereo, or multi-channel format. The file name is either provided by the user through
        the :attr:`file` attribute or generated automatically based on the source and channels.

        Raises
        ------
        :obj:`ValueError`
            If no channels are provided for output.
        """
        nc = len(self.channels)
        if nc == 0:
            msg = 'No channels given for output.'
            raise ValueError(msg)
        if nc > 2:
            warn(f'More than two channels given for output, exported file will have {nc:d} channels', stacklevel=1)
        if self.file == '':
            name = self.basename
            for nr in self.channels:
                name += f'{nr:d}'
            name += '.wav'
        else:
            name = self.file
        with wave.open(name, 'w') as wf:
            wf.setnchannels(nc)
            wf.setsampwidth(2)
            wf.setframerate(self.source.sample_freq)
            wf.setnframes(self.source.num_samples)
            mx = 0.0
            ind = array(self.channels)
            for data in self.source.result(1024):
                mx = max(abs(data[:, ind]).max(), mx)
            scale = 0.9 * 2**15 / mx
            for data in self.source.result(1024):
                wf.writeframesraw(array(data[:, ind] * scale, dtype=int16).tostring())

    def result(self, num):
        """
        Return the source result without transformation.

        This method passes the data from the source without any modification or filtering.
        It is provided here for consistency with the interface but is not implemented for
        data transformation.

        Parameters
        ----------
        num : :obj:`int`
            Number of samples per block.

        Yields
        ------
        :obj:`numpy.ndarray`
            Yields the raw data from the source.
            The last block may contain fewer samples if the total number of samples is not
            a multiple of ``num``.

        Warns
        -----
        :obj:`Warning`
            This method is not implemented for data transformation and will yield raw data.
        """
        msg = 'result method not implemented yet! Data from source will be passed without transformation.'
        warn(msg, Warning, stacklevel=2)
        yield from self.source.result(num)


@deprecated_alias({'name': 'file', 'numsamples_write': 'num_samples_write', 'writeflag': 'write_flag'})
class WriteH5(TimeOut):
    """
    Saves time signal data as a ``.h5`` (HDF5) file.

    Inherits from :class:`~acoular.base.TimeOut` and provides functionality for saving multi-channel
    time-domain signal data to an HDF5 file. The file can be written in blocks and supports
    metadata storage, precision control, and dynamic file generation based on timestamps.

    See Also
    --------
    :class:`acoular.base.TimeOut` :
        ABC for signal processing blocks interacting with data from a source.
    :class:`acoular.base.SamplesGenerator` :
        Interface for generating multi-channel time-domain signal processing blocks.
    h5py :
        Python library for reading and writing HDF5 files.
    """

    #: The input data source. It must be an instance of a
    #: :class:`~acoular.base.SamplesGenerator`-derived class.
    source = Instance(SamplesGenerator)

    #: The name of the file to be saved. If none is given, the name is automatically
    #: generated based on the current timestamp.
    file = File(filter=['*.h5'], desc='name of data file')

    #: The number of samples to write to file per call to `result` method.
    #: Default is ``-1``, meaning all available data from the source will be written.
    num_samples_write = Int(-1)

    #: A flag that can be set to stop file writing. Default is ``True``.
    write_flag = Bool(True)

    #: A unique identifier for the object, based on its properties. (read-only)
    digest = Property(depends_on=['source.digest'])

    #: Precision of the entries in the HDF5 file, represented as numpy data types.
    #: Default is ``'float32'``.
    precision = Enum('float32', 'float64', desc='precision of H5 File')

    #: Metadata to be stored in the HDF5 file.
    metadata = Dict(desc='metadata to be stored in .h5 file')

    @cached_property
    def _get_digest(self):
        return digest(self)

    def create_filename(self):
        """
        Generate a filename for the HDF5 file if needed.

        Generate a filename for the HDF5 file based on the current timestamp if no filename is
        provided. If a filename is provided, it is used as the file name.
        """
        if self.file == '':
            name = datetime.now(tz=timezone.utc).isoformat('_').replace(':', '-').replace('.', '_')
            self.file = path.join(config.td_dir, name + '.h5')

    def get_initialized_file(self):
        """
        Initialize the HDF5 file and prepare the necessary datasets and metadata.

        This method creates the file (if it doesn't exist), sets up the main data array,
        and appends metadata to the file.

        Returns
        -------
        :class:`h5py.File`
            The initialized HDF5 file object ready for data insertion.
        """
        file = _get_h5file_class()
        self.create_filename()
        f5h = file(self.file, mode='w')
        f5h.create_extendable_array('time_data', (0, self.num_channels), self.precision)
        ac = f5h.get_data_by_reference('time_data')
        f5h.set_node_attribute(ac, 'sample_freq', self.sample_freq)
        self.add_metadata(f5h)
        return f5h

    def save(self):
        """
        Save the source output to a HDF5 file.

        This method writes the processed time-domain signal data from the source to the
        specified HDF5 file. Data is written in blocks and appended to the extendable
        ``'time_data'`` array.

        Notes
        -----
        - If no file is specified, a file name is automatically generated.
        - Metadata defined in the :attr:`metadata` attribute is stored in the file.
        """
        f5h = self.get_initialized_file()
        ac = f5h.get_data_by_reference('time_data')
        for data in self.source.result(4096):
            f5h.append_data(ac, data)
        f5h.close()

    def add_metadata(self, f5h):
        """
        Add metadata to the HDF5 file.

        Metadata is stored in a separate 'metadata' group within the HDF5 file. The metadata
        is stored as arrays with each key-value pair corresponding to a separate array.

        Parameters
        ----------
        f5h : :obj:`h5py.File`
            The HDF5 file object to which metadata will be added.
        """
        nitems = len(self.metadata.items())
        if nitems > 0:
            f5h.create_new_group('metadata', '/')
            for key, value in self.metadata.items():
                if isinstance(value, str):
                    value = array(value, dtype='S')
                f5h.create_array('/metadata', key, value)

    def result(self, num):
        """
        Python generator that saves source output to an HDF5 file.

        This method processes data from the source in blocks and writes the data to the HDF5 file.
        It yields the processed blocks while the data is being written.

        Parameters
        ----------
        num : :obj:`int`
            Number of samples per block.

        Yields
        ------
        :obj:`numpy.ndarray`
            A numpy array of shape (``num``, :attr:`~acoular.base.SamplesGenerator.num_channels`),
            where :attr:`~acoular.base.SamplesGenerator.num_channels` is inhereted from the
            :attr:`source`, delivering the processed time-domain signal data.
            The last block may contain fewer samples if the total number of samples is not
            a multiple of ``num``.

        Notes
        -----
        - If :attr:`num_samples_write` is set to a value other than ``-1``, only that number of
          samples will be written to the file.
        - The data is echoed as it is yielded, after being written to the file.
        """
        self.write_flag = True
        f5h = self.get_initialized_file()
        ac = f5h.get_data_by_reference('time_data')
        scount = 0
        stotal = self.num_samples_write
        source_gen = self.source.result(num)
        while self.write_flag:
            sleft = stotal - scount
            if stotal != -1 and sleft > 0:
                anz = min(num, sleft)
            elif stotal == -1:
                anz = num
            else:
                break
            try:
                data = next(source_gen)
            except StopIteration:
                break
            f5h.append_data(ac, data[:anz])
            f5h.flush()
            yield data
            scount += anz
        f5h.close()


class TimeConvolve(TimeOut):
    """
    Perform frequency domain convolution with the uniformly partitioned overlap-save (UPOLS) method.

    This class convolves a source signal with a kernel in the frequency domain. It uses the UPOLS
    method, which efficiently computes convolutions by processing signal blocks and kernel blocks
    separately in the frequency domain. For detailed theoretical background,
    refer to :cite:`Wefers2015`.

    Inherits from :class:`~acoular.base.TimeOut`, which allows the class to process signals
    generated by a source object. The kernel used for convolution can be one-dimensional or
    two-dimensional, and it can be applied across one or more channels of the source signal.

    See Also
    --------
    :class:`acoular.base.TimeOut` :
        The parent class for signal processing blocks.
    :class:`acoular.base.SamplesGenerator` :
        The interface for generating multi-channel time-domain signals.
    """

    #: The input data source. It must be an instance of a
    #: :class:`~acoular.base.SamplesGenerator`-derived class.
    source = Instance(SamplesGenerator)

    #: Convolution kernel in the time domain.
    #: The second dimension of the kernel array has to be either ``1`` or match
    #: the :attr:`source`'s :attr:`~acoular.base.SamplesGenerator.num_channels` attribute.
    #: If only a single kernel is supplied, it is applied to all channels.
    kernel = CArray(dtype=float, desc='Convolution kernel.')

    # Internal block size for partitioning signals into smaller segments during processing.
    _block_size = Int(desc='Block size')

    # Blocks of the convolution kernel in the frequency domain.
    # Computed using Fast Fourier Transform (FFT).
    _kernel_blocks = Property(
        depends_on=['kernel', '_block_size'],
        desc='Frequency domain Kernel blocks',
    )

    #: A unique identifier for the object, based on its properties. (read-only)
    digest = Property(depends_on=['source.digest', 'kernel'])

    @cached_property
    def _get_digest(self):
        return digest(self)

    def _validate_kernel(self):
        # Validate the dimensions of the convolution kernel.
        #
        # Reshapes the kernel to match the required dimensions for broadcasting. Checks if the
        # kernel is either one-dimensional or two-dimensional, and ensures that the second dimension
        # matches the number of channels in the source signal.
        #
        # Raises
        # ------
        # ValueError
        #     If the kernel's shape is invalid or incompatible with the source signal.
        if self.kernel.ndim == 1:
            self.kernel = self.kernel.reshape([-1, 1])
            return
        # check dimensionality
        if self.kernel.ndim > 2:
            msg = 'Only one or two dimensional kernels accepted.'
            raise ValueError(msg)
        # check if number of kernels matches num_channels
        if self.kernel.shape[1] not in (1, self.source.num_channels):
            msg = 'Number of kernels must be either `num_channels` or one.'
            raise ValueError(msg)

    # compute the rfft of the kernel blockwise
    @cached_property
    def _get__kernel_blocks(self):
        # Compute the frequency-domain blocks of the kernel using the FFT.
        #
        # This method splits the kernel into blocks and applies the Fast Fourier Transform (FFT)
        # to each block. The result is used in the convolution process for efficient computation.
        #
        # Returns
        # -------
        # :class:`numpy.ndarray`
        #     A 3D array of complex values representing the frequency-domain blocks of the kernel.
        [L, N] = self.kernel.shape
        num = self._block_size
        P = int(ceil(L / num))
        trim = num * (P - 1)
        blocks = zeros([P, num + 1, N], dtype='complex128')

        if P > 1:
            for i, block in enumerate(split(self.kernel[:trim], P - 1, axis=0)):
                blocks[i] = rfft(concatenate([block, zeros([num, N])], axis=0), axis=0)

        blocks[-1] = rfft(
            concatenate([self.kernel[trim:], zeros([2 * num - L + trim, N])], axis=0),
            axis=0,
        )
        return blocks

    def result(self, num=128):
        """
        Convolve the source signal with the kernel and yield the result in blocks.

        The method generates the convolution of the source signal with the kernel by processing the
        signal in small blocks, performing the convolution in the frequency domain, and yielding the
        results block by block.

        Parameters
        ----------
        num : :obj:`int`, optional
            Number of samples per block.
            Default is ``128``.

        Yields
        ------
        :obj:`numpy.ndarray`
            A array of shape (``num``, :attr:`~acoular.base.SamplesGenerator.num_channels`),
            where :attr:`~acoular.base.SamplesGenerator.num_channels` is inhereted from the
            :attr:`source`, representing the convolution result in blocks.

        Notes
        -----
        - The kernel is first validated and reshaped if necessary.
        - The convolution is computed efficiently using the FFT in the frequency domain.
        """
        self._validate_kernel()
        # initialize variables
        self._block_size = num
        L = self.kernel.shape[0]
        N = self.source.num_channels
        M = self.source.num_samples
        numblocks_kernel = int(ceil(L / num))  # number of kernel blocks
        Q = int(ceil(M / num))  # number of signal blocks
        R = int(ceil((L + M - 1) / num))  # number of output blocks
        last_size = (L + M - 1) % num  # size of final block

        idx = 0
        fdl = zeros([numblocks_kernel, num + 1, N], dtype='complex128')
        buff = zeros([2 * num, N])  # time-domain input buffer
        spec_sum = zeros([num + 1, N], dtype='complex128')

        signal_blocks = self.source.result(num)
        temp = next(signal_blocks)
        buff[num : num + temp.shape[0]] = temp  # append new time-data

        # for very short signals, we are already done
        if R == 1:
            _append_to_fdl(fdl, idx, numblocks_kernel, rfft(buff, axis=0))
            spec_sum = _spectral_sum(spec_sum, fdl, self._kernel_blocks)
            # truncate s.t. total length is L+M-1 (like numpy convolve w/ mode="full")
            yield irfft(spec_sum, axis=0)[num : last_size + num]
            return

        # stream processing of source signal
        for temp in signal_blocks:
            _append_to_fdl(fdl, idx, numblocks_kernel, rfft(buff, axis=0))
            spec_sum = _spectral_sum(spec_sum, fdl, self._kernel_blocks)
            yield irfft(spec_sum, axis=0)[num:]
            buff = concatenate(
                [buff[num:], zeros([num, N])],
                axis=0,
            )  # shift input buffer to the left
            buff[num : num + temp.shape[0]] = temp  # append new time-data

        for _ in range(R - Q):
            _append_to_fdl(fdl, idx, numblocks_kernel, rfft(buff, axis=0))
            spec_sum = _spectral_sum(spec_sum, fdl, self._kernel_blocks)
            yield irfft(spec_sum, axis=0)[num:]
            buff = concatenate(
                [buff[num:], zeros([num, N])],
                axis=0,
            )  # shift input buffer to the left

        _append_to_fdl(fdl, idx, numblocks_kernel, rfft(buff, axis=0))
        spec_sum = _spectral_sum(spec_sum, fdl, self._kernel_blocks)
        # truncate s.t. total length is L+M-1 (like numpy convolve w/ mode="full")
        yield irfft(spec_sum, axis=0)[num : last_size + num]


@nb.jit(nopython=True, cache=True)
def _append_to_fdl(fdl, idx, numblocks_kernel, buff):  # pragma: no cover
    fdl[idx] = buff
    idx = int(idx + 1 % numblocks_kernel)


@nb.jit(nopython=True, cache=True)
def _spectral_sum(out, fdl, kb):  # pragma: no cover
    P, B, N = kb.shape
    for n in range(N):
        for b in range(B):
            out[b, n] = 0
            for i in range(P):
                out[b, n] += fdl[i, b, n] * kb[i, b, n]

    return out


class MaskedTimeInOut(MaskedTimeOut):
    """
    Process signals for channel and sample selection.

    .. deprecated:: 24.10
        Using :class:`MaskedTimeInOut` is deprecated and will be removed in Acoular version 25.07.
        Use :class:`MaskedTimeOut` instead.

    This class is used for selecting specific channels and samples from a signal during processing.
    It inherits from :class:`MaskedTimeOut`, providing functionality to mask and
    process time-domain signals.
    """

    def __init__(self, *args, **kwargs):
        super().__init__(*args, **kwargs)
        warn(
            'Using MaskedTimeInOut is deprecated and will be removed in Acoular version 25.07. \
            Use class MaskedTimeOut instead.',
            DeprecationWarning,
            stacklevel=2,
        )<|MERGE_RESOLUTION|>--- conflicted
+++ resolved
@@ -387,7 +387,6 @@
     #: The signal must be single-channel.
     source = Instance(SamplesGenerator)
 
-<<<<<<< HEAD
     #: The threshold value for detecting trigger peaks. The meaning of this threshold depends
     #: on the trigger type (:attr;`trigger_type`). The sign is relevant:
     #:
@@ -400,19 +399,7 @@
     #: E.g: If the mean value is :math:`0` and there are positive extrema at :math:`400` and
     #: negative extrema at :math:`-800`. Then the estimated threshold would be
     #: :math:`0.75 \cdot (-800) = -600`.
-    threshold = Float(None)
-=======
-    # Threshold of trigger. Has different meanings for different
-    # :attr:`~acoular.tprocess.Trigger.trigger_type`. The sign is relevant.
-    # If a sample of the signal is above/below the positive/negative threshold,
-    # it is assumed to be a peak.
-    # Default is None, in which case a first estimate is used: The threshold
-    # is assumed to be 75% of the max/min difference between all extremums and the
-    # mean value of the trigger signal. E.g: the mean value is 0 and there are positive
-    # extremums at 400 and negative extremums at -800. Then the estimated threshold would be
-    # 0.75 * -800 = -600.
     threshold = Union(None, Float)
->>>>>>> 25814a7d
 
     #: The maximum allowable variation in revolution duration. If any revolution exceeds this
     #: variation threshold, a warning is issued. Default is ``0.02``.
