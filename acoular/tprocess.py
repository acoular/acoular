--- conflicted
+++ resolved
@@ -914,18 +914,6 @@
                                             virtshiftcoord[2]) 
                 
                 elif self.method == 'rbf-multiquadric':
-<<<<<<< HEAD
-                    #compute using 3-D Rbfs   self.CylToCart()
-                    rbfi = Rbf( newCoord[0],
-                                newCoord[1],
-                                newCoord[2],
-                               pHelp[cntTime, :len(newCoord[0])], function='multiquadric')  # radial basis function interpolator instance
-                    
-                    virtshiftcoord= array([xInterp[cntTime, :],virtNewCoord[1], virtNewCoord[2]])
-                    pInterp[cntTime] = rbfi(virtshiftcoord[0],
-                                            virtshiftcoord[1],
-                                            virtshiftcoord[2]) 
-=======
                     #compute using 3-D Rbfs
                     rbfi = Rbf(newCoord[0],
                                newCoord[1],
@@ -936,7 +924,6 @@
                                             virtNewCoord[1],
                                             virtNewCoord[2]) 
                           
->>>>>>> 83c060e9
                                  
         # Interpolation for arbitrary 3D Arrays             
         elif self.array_dimension =='3D':
