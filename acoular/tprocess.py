# -*- coding: utf-8 -*-
#pylint: disable-msg=E0611, E1101, C0103, R0901, R0902, R0903, R0904, W0232
#------------------------------------------------------------------------------
# Copyright (c) 2007-2019, Acoular Development Team.
#------------------------------------------------------------------------------
"""Implements processing in the time domain.

.. autosummary::
    :toctree: generated/

    TimeInOut
    MaskedTimeInOut
    Trigger
    AngleTracker
    SpatialInterpolator
    SpatialInterpolatorRotation
    SpatialInterpolatorConstantRotation
    Mixer
    TimePower
    TimeAverage
    TimeReverse
    FiltFiltOctave
    FiltOctave
    TimeCache
    WriteWAV
    WriteH5
    SampleSplitter
"""

# imports from other packages
from six import next

from numpy import array, empty, empty_like, pi, sin, sqrt, zeros, newaxis, unique, \
int16, cross, isclose, zeros_like, dot, nan, concatenate, isnan, nansum, float64, \
identity, argsort, interp, arange, append, linspace, flatnonzero, argmin, argmax, \
delete, mean, inf, ceil, log2, logical_and, asarray, stack, sinc

from numpy.matlib import repmat

from scipy.spatial import Delaunay
from scipy.interpolate import LinearNDInterpolator,splrep, splev, CloughTocher2DInterpolator, CubicSpline, Rbf
from traits.api import Float, Int, CLong, Bool, \
File, Property, Instance, Trait, Delegate, \
cached_property, on_trait_change, List, CArray, Dict

from datetime import datetime
from os import path
import wave
from scipy.signal import butter, lfilter, filtfilt
from warnings import warn
from collections import deque
from inspect import currentframe
import threading

# acoular imports
from .internal import digest
from .h5cache import H5cache, td_dir
from .h5files import H5CacheFileBase, _get_h5file_class
from .sources import SamplesGenerator
from .environments import cartToCyl,cylToCart
from .microphones import MicGeom
from .configuration import config


class TimeInOut( SamplesGenerator ):
    """
    Base class for any time domain signal processing block, 
    gets samples from :attr:`source` and generates output via the 
    generator :meth:`result`
    """

    #: Data source; :class:`~acoular.sources.SamplesGenerator` or derived object.
    source = Trait(SamplesGenerator)

    #: Sampling frequency of output signal, as given by :attr:`source`.
    sample_freq = Delegate('source')
    
    #: Number of channels in output, as given by :attr:`source`.
    numchannels = Delegate('source')
               
    #: Number of samples in output, as given by :attr:`source`.
    numsamples = Delegate('source')
            
    # internal identifier
    digest = Property( depends_on = ['source.digest'])

    @cached_property
    def _get_digest( self ):
        return digest(self)

    def result(self, num):
        """ 
        Python generator: dummy function, just echoes the output of source,
        yields samples in blocks of shape (num, :attr:`numchannels`), the last block
        may be shorter than num.
        """
        for temp in self.source.result(num):
            # effectively no processing
            yield temp


class MaskedTimeInOut ( TimeInOut ):
    """
    Signal processing block for channel and sample selection.
    
    This class serves as intermediary to define (in)valid 
    channels and samples for any 
    :class:`~acoular.sources.SamplesGenerator` (or derived) object.
    It gets samples from :attr:`~acoular.tprocess.TimeInOut.source` 
    and generates output via the generator :meth:`result`.
    """
        
    #: Index of the first sample to be considered valid.
    start = CLong(0, 
        desc="start of valid samples")
    
    #: Index of the last sample to be considered valid.
    stop = Trait(None, None, CLong, 
        desc="stop of valid samples")
    
    #: Channels that are to be treated as invalid.
    invalid_channels = List(
        desc="list of invalid channels")
    
    #: Channel mask to serve as an index for all valid channels, is set automatically.
    channels = Property(depends_on = ['invalid_channels', 'source.numchannels'], 
        desc="channel mask")
    
    #: Number of channels in input, as given by :attr:`~acoular.tprocess.TimeInOut.source`.
    numchannels_total = Delegate('source', 'numchannels')
               
    #: Number of samples in input, as given by :attr:`~acoular.tprocess.TimeInOut.source`.
    numsamples_total = Delegate('source', 'numsamples')

    #: Number of valid channels, is set automatically.
    numchannels = Property(depends_on = ['invalid_channels', \
        'source.numchannels'], desc="number of valid input channels")

    #: Number of valid time samples, is set automatically.
    numsamples = Property(depends_on = ['start', 'stop', 'source.numsamples'], 
        desc="number of valid samples per channel")

    #: Name of the cache file without extension, readonly.
    basename = Property( depends_on = 'source.digest', 
        desc="basename for cache file")

    # internal identifier
    digest = Property( depends_on = ['source.digest', 'start', 'stop', \
        'invalid_channels'])

    @cached_property
    def _get_digest( self ):
        return digest(self)

    @cached_property
    def _get_basename( self ):
        if 'basename' in self.source.all_trait_names():
            return self.source.basename
        else: 
            return self.source.__class__.__name__ + self.source.digest
    
    @cached_property
    def _get_channels( self ):
        if len(self.invalid_channels)==0:
            return slice(0, None, None)
        allr=[i for i in range(self.numchannels_total) if not (i in self.invalid_channels)]
        return array(allr)
    
    @cached_property
    def _get_numchannels( self ):
        if len(self.invalid_channels)==0:
            return self.numchannels_total
        return len(self.channels)
    
    @cached_property
    def _get_numsamples( self ):
        sli = slice(self.start, self.stop).indices(self.numsamples_total)
        return sli[1]-sli[0]

    def result(self, num):
        """ 
        Python generator that yields the output block-wise.
        
        Parameters
        ----------
        num : integer
            This parameter defines the size of the blocks to be yielded
            (i.e. the number of samples per block).
        
        Returns
        -------
        Samples in blocks of shape (num, :attr:`numchannels`). 
            The last block may be shorter than num.
        """
        sli = slice(self.start, self.stop).indices(self.numsamples_total)
        start = sli[0]
        stop = sli[1]
        if start >= stop:
            raise IOError("no samples available")
        
        if start != 0 or stop != self.numsamples_total:

            stopoff = -stop % num
            offset = -start % num
            if offset == 0: offset = num      
            buf = empty((num + offset , self.numchannels), dtype=float) # buffer array
            i = 0
            for block in self.source.result(num):
                i += num
                if i > start and i <= stop+stopoff:
                    ns = block.shape[0] # numbers of samples
                    buf[offset:offset+ns] = block[:, self.channels]
                    if i > start + num:
                        yield buf[:num]
                    buf[:offset] = buf[num:num+offset]
            if offset-stopoff != 0:
                yield buf[:(offset-stopoff)]
        
        else: # if no start/stop given, don't do the resorting thing
            for block in self.source.result(num):
                yield block[:, self.channels]
                

class Trigger(TimeInOut):
    """
    Class for identifying trigger signals.
    Gets samples from :attr:`source` and stores the trigger samples in :meth:`trigger_data`.
    
    The algorithm searches for peaks which are above/below a signed threshold.
    A estimate for approximative length of one revolution is found via the greatest
    number of samples between the adjacent peaks.
    The algorithm then defines hunks as percentages of the estimated length of one revolution.
    If there are multiple peaks within one hunk, the algorithm just takes one of them 
    into account (e.g. the first peak, the peak with extremum value, ...).
    In the end, the algorithm checks if the found peak locations result in rpm that don't
    vary too much.
    """
    #: Data source; :class:`~acoular.sources.SamplesGenerator` or derived object.
    source = Instance(SamplesGenerator)
    
    #: Threshold of trigger. Has different meanings for different 
    #: :attr:`~acoular.tprocess.Trigger.trigger_type`. The sign is relevant.
    #: If a sample of the signal is above/below the positive/negative threshold, 
    #: it is assumed to be a peak.
    #: Default is None, in which case a first estimate is used: The threshold
    #: is assumed to be 75% of the max/min difference between all extremums and the 
    #: mean value of the trigger signal. E.g: the mean value is 0 and there are positive
    #: extremums at 400 and negative extremums at -800. Then the estimated threshold would be 
    #: 0.75 * -800 = -600.
    threshold = Float(None)
    
    #: Maximum allowable variation of length of each revolution duration. Default is
    #: 2%. A warning is thrown, if any revolution length surpasses this value:
    #: abs(durationEachRev - meanDuration) > 0.02 * meanDuration
    max_variation_of_duration = Float(0.02)
    
    #: Defines the length of hunks via lenHunk = hunk_length * maxOncePerRevDuration.
    #: If there are multiple peaks within lenHunk, then the algorithm will 
    #: cancel all but one out (see :attr:`~acoular.tprocess.Trigger.multiple_peaks_in_hunk`).
    #: Default is to 0.1.
    hunk_length = Float(0.1)
    
    #: Type of trigger.
    #: - 'Dirac': a single puls is assumed (sign of 
    #:      :attr:`~acoular.tprocess.Trigger.trigger_type` is important).
    #:      Sample will trigger if its value is above/below the pos/neg threshold.
    #: - 'Rect' : repeating rectangular functions. Only every second 
    #:      edge is assumed to be a trigger. The sign of 
    #:      :attr:`~acoular.tprocess.Trigger.trigger_type` gives information
    #:      on which edge should be used (+ for rising edge, - for falling edge).
    #:      Sample will trigger if the difference between its value and its predecessors value
    #:      is above/below the pos/neg threshold.
    #: Default is to 'Dirac'.
    trigger_type = Trait('Dirac', 'Rect')
    
    #: Identifier which peak to consider, if there are multiple peaks in one hunk
    #: (see :attr:`~acoular.tprocess.Trigger.hunk_length`). Default is to 'extremum', 
    #: in which case the extremal peak (maximum if threshold > 0, minimum if threshold < 0) is considered.
    multiple_peaks_in_hunk = Trait('extremum', 'first')
    
    #: Tuple consisting of 3 entries: 
    #: 1.: -Vector with the sample indices of the 1/Rev trigger samples
    #: 2.: -maximum of number of samples between adjacent trigger samples
    #: 3.: -minimum of number of samples between adjacent trigger samples
    trigger_data = Property(depends_on=['source.digest', 'threshold', 'max_variation_of_duration', \
                                        'hunk_length', 'trigger_type', 'multiple_peaks_in_hunk'])
    
    # internal identifier
    digest = Property(depends_on=['source.digest', 'threshold', 'max_variation_of_duration', \
                                        'hunk_length', 'trigger_type', 'multiple_peaks_in_hunk'])
    
    @cached_property
    def _get_digest( self ):
        return digest(self)
    
    @cached_property
    def _get_trigger_data(self):
        self._check_trigger_existence()
        triggerFunc = {'Dirac' : self._trigger_dirac,
                       'Rect' : self._trigger_rect}[self.trigger_type]
        nSamples = 2048  # number samples for result-method of source
        threshold = self._threshold(nSamples)
        
        # get all samples which surpasse the threshold
        peakLoc = array([], dtype='int')  # all indices which surpasse the threshold
        triggerData = array([])
        x0 = []
        dSamples = 0
        for triggerSignal in self.source.result(nSamples):
            localTrigger = flatnonzero(triggerFunc(x0, triggerSignal, threshold))
            if not len(localTrigger) == 0:
                peakLoc = append(peakLoc, localTrigger + dSamples)
                triggerData = append(triggerData, triggerSignal[localTrigger])
            dSamples += nSamples
            x0 = triggerSignal[-1]
        if len(peakLoc) <= 1:
            raise Exception('Not enough trigger info. Check *threshold* sign and value!')

        peakDist = peakLoc[1:] - peakLoc[:-1]
        maxPeakDist = max(peakDist)  # approximate distance between the revolutions
        
        # if there are hunks which contain multiple peaks -> check for each hunk, 
        # which peak is the correct one -> delete the other one.
        # if there are no multiple peaks in any hunk left -> leave the while 
        # loop and continue with program
        multiplePeaksWithinHunk = flatnonzero(peakDist < self.hunk_length * maxPeakDist)
        while len(multiplePeaksWithinHunk) > 0:
            peakLocHelp = multiplePeaksWithinHunk[0]
            indHelp = [peakLocHelp, peakLocHelp + 1]
            if self.multiple_peaks_in_hunk == 'extremum':
                values = triggerData[indHelp]
                deleteInd = indHelp[argmin(abs(values))]
            elif self.multiple_peaks_in_hunk == 'first':
                deleteInd = indHelp[1]
            peakLoc = delete(peakLoc, deleteInd)
            triggerData = delete(triggerData, deleteInd)
            peakDist = peakLoc[1:] - peakLoc[:-1]
            multiplePeaksWithinHunk = flatnonzero(peakDist < self.hunk_length * maxPeakDist)
        
        # check whether distances between peaks are evenly distributed
        meanDist = mean(peakDist)
        diffDist = abs(peakDist - meanDist)
        faultyInd = flatnonzero(diffDist > self.max_variation_of_duration * meanDist)
        if faultyInd.size != 0:
            warn('In Trigger-Identification: The distances between the peaks (and therefor the lengths of the revolutions) vary too much (check samples %s).' % str(peakLoc[faultyInd] + self.source.start), Warning, stacklevel = 2)
        return peakLoc, max(peakDist), min(peakDist)
    
    def _trigger_dirac(self, x0, x, threshold):
        # x0 not needed here, but needed in _trigger_rect
        return self._trigger_value_comp(x, threshold)
    
    def _trigger_rect(self, x0, x, threshold):
        # x0 stores the last value of the the last generator cycle
        xNew = append(x0, x)
       #indPeakHunk = abs(xNew[1:] - xNew[:-1]) > abs(threshold)  # with this line: every edge would be located
        indPeakHunk = self._trigger_value_comp(xNew[1:] - xNew[:-1], threshold)
        return indPeakHunk
    
    def _trigger_value_comp(self, triggerData, threshold):
        if threshold > 0.0:
            indPeaks= triggerData > threshold
        else:
            indPeaks = triggerData < threshold
        return indPeaks
    
    def _threshold(self, nSamples):
        if self.threshold == None:  # take a guessed threshold
            # get max and min values of whole trigger signal
            maxVal = -inf
            minVal = inf
            meanVal = 0
            cntMean = 0
            for triggerData in self.source.result(nSamples):
                maxVal = max(maxVal, triggerData.max())
                minVal = min(minVal, triggerData.min())
                meanVal += triggerData.mean()
                cntMean += 1
            meanVal /= cntMean
            
            # get 75% of maximum absolute value of trigger signal
            maxTriggerHelp = [minVal, maxVal] - meanVal
            argInd = argmax(abs(maxTriggerHelp))
            thresh = maxTriggerHelp[argInd] * 0.75  # 0.75 for 75% of max trigger signal
            warn('No threshold was passed. An estimated threshold of %s is assumed.' % thresh, Warning, stacklevel = 2)
        else:  # take user defined  threshold
            thresh = self.threshold
        return thresh
    
    def _check_trigger_existence(self):
        nChannels = self.source.numchannels
        if not nChannels == 1:
            raise Exception('Trigger signal must consist of ONE channel, instead %s channels are given!' % nChannels)
        return 0

class AngleTracker(MaskedTimeInOut):
    '''
    Calculates rotation angle and rpm per sample from a trigger signal 
    using spline interpolation in the time domain. 
    
    Gets samples from :attr:`trigger` and stores the angle and rpm samples in :meth:`angle` and :meth:`rpm`.

    '''

    #:Data source; :class:`~acoular.SamplesGenerator or derived object.
    source = Instance(SamplesGenerator)    
    
    #: trigger data from :class:`acoular.tprocess.Trigger 
    trigger = Instance(Trigger) 
    
    #: internal identifier
    digest = Property(depends_on=['source.digest', 
                                  'trigger.digest', 
                                  'trigger_per_revo',
                                  'rot_direction',
                                  'interp_points',
                                  'start_angle'])
    
    #: trigger signals per revolution
    #: defaults to 1
    trigger_per_revo = Int(1,
                   desc =" trigger signals per revolution")
        
    #: Flag to set counter-clockwise (1) or clockwise (-1) rotation,
    #: defaults to -1.
    rot_direction = Int(-1,
                   desc ="mathematical direction of rotation")
    
    #:Points of interpolation used for Spline
    #: defaults to 4.
    interp_points = Int(4,
                   desc ="Points of interpolation used for Spline")
    
    #: rotation angle in radians for first trigger position
    start_angle = Float(0,
                   desc ="rotation angle for trigger position")
    
    #: revolutions per minute for each sample, read-only
    rpm = Property( depends_on = 'digest', desc ="revolutions per minute for each sample")
          
    #: rotation angle in radians for each sample, read-only
    angle = Property( depends_on = 'digest', desc ="rotation angle for each sample")
    
    # internal flag to determine whether AngleTracker has been processed,
    # prevents recalculation
    _calc_flag = Bool(False) 
    
    # revolutions per minute, internal use
    _rpm = CArray()
          
    #: rotation angle in radians, internal use
    _angle = CArray()
    
    
    @cached_property
    def _get_digest( self ):
        return digest(self)
    
    #helperfunction for trigger index detection
    def _find_nearest_idx(self, peakarray, value):
        peakarray = asarray(peakarray)
        idx = (abs(peakarray - value)).argmin()
        return idx
    
    def _to_rpm_and_angle(self):
        """ 
<<<<<<< HEAD
        Returns angles in deg for one or more instants in time.
        
        Parameters
        ----------
        t : array of floats
            Instances in time to calculate the positions at.
        
        Returns
        -------
        rpm and angle: arrays of floats
            Angles in degree at the given times; array has the same shape as t .
            rpm in 1/min. Only returns over _get_functions
=======
        Internal helper function 
        Calculates angles in radians for one or more instants in time.
>>>>>>> 1d3170f7
        """

        #init
        ind=0
        #trigger data
        peakloc,maxdist,mindist= self.trigger._get_trigger_data()
        TriggerPerRevo= self.trigger_per_revo
        rotDirection = self.rot_direction
        nSamples =  self.source.numsamples
        samplerate =  self.source.sample_freq
        self._rpm = zeros(nSamples)
        self._angle = zeros(nSamples)
        #number of spline points
        InterpPoints=self.interp_points
        
        #loop over alle timesamples
        while ind < nSamples :     
            #when starting spline forward
            if ind<peakloc[InterpPoints]:
                peakdist=peakloc[self._find_nearest_idx(peakarray= peakloc,value=ind)+1] - peakloc[self._find_nearest_idx(peakarray= peakloc,value=ind)]
                splineData = stack((range(InterpPoints), peakloc[ind//peakdist:ind//peakdist+InterpPoints]), axis=0)
            #spline backwards    
            else:
                peakdist=peakloc[self._find_nearest_idx(peakarray= peakloc,value=ind)] - peakloc[self._find_nearest_idx(peakarray= peakloc,value=ind)-1]
                splineData = stack((range(InterpPoints), peakloc[ind//peakdist-InterpPoints:ind//peakdist]), axis=0)
            #calc angles and rpm    
            Spline = splrep(splineData[:,:][1], splineData[:,:][0], k=3)    
            self._rpm[ind]=splev(ind, Spline, der=1, ext=0)*60*samplerate
            self._angle[ind] = (splev(ind, Spline, der=0, ext=0)*2*pi*rotDirection/TriggerPerRevo + self.start_angle) % (2*pi)
            #next sample
            ind+=1
        #calculation complete    
        self._calc_flag = True
    
    # reset calc flag if something has changed
    @on_trait_change('digest')
    def _reset_calc_flag( self ):
        self._calc_flag = False
    
    
    def _to_average_rpm(self):
        """ 
        Returns average revolutions per minute (rpm) over the source samples.
    
        Returns
        -------
        rpm : float
            rpm in 1/min.
        """
        #trigger data
        peakloc,maxdist,mindist= self.trigger._get_trigger_data()
        #samplefreq and number of samples from source
        nSamples =  self.source.numsamples
        samplerate =  self.source.sample_freq
        #calculation of average rpm in 1/min
        average_rpm = len(peakloc)/nSamples*samplerate*60
            
        return average_rpm
    
    #calc rpm from trigger data
    @cached_property
    def _get_rpm( self ):
        if not self._calc_flag:
            self._to_rpm_and_angle()
        return self._rpm

    #calc of angle from trigger data
    @cached_property
    def _get_angle(self):
        if not self._calc_flag:
            self._to_rpm_and_angle()
        return self._angle


class SpatialInterpolator(TimeInOut):
    """
    Base class for spatial  Interpolation of microphone data.
    Gets samples from :attr:`source` and generates output via the 
    generator :meth:`result`
    """
    #: :class:`~acoular.microphones.MicGeom` object that provides the real microphone locations.
    mpos_real = Instance(MicGeom, 
        desc="microphone geometry")
    
    #: :class:`~acoular.microphones.MicGeom` object that provides the virtual microphone locations.
    mpos_virtual = Instance(MicGeom, 
        desc="microphone geometry")
    
    #: Data source; :class:`~acoular.sources.SamplesGenerator` or derived object.
    source = Instance(SamplesGenerator)
    
    #: interpolation method in spacial domain
    method = Trait('Linear', 'Spline', 'rbf-multiquadric', 'rbf-cubic',\
        'custom', 'sinc', desc="method for interpolation used")
    
    #: spacial dimensionality of the array geometry
    array_dimension= Trait('1D', '2D',  \
        'ring', '3D', 'custom', desc="spacial dimensionality of the array geometry")
    
    #: Sampling frequency of output signal, as given by :attr:`source`.
    sample_freq = Delegate('source', 'sample_freq')
    
    #: Number of channels in output.
    numchannels = Property()
    
    #: Number of samples in output, as given by :attr:`source`.
    numsamples = Delegate('source', 'numsamples')
    
    
    #:Interpolate a point at the origin of the Array geometry 
    interp_at_zero =  Bool(False)

    #: The rotation must be around the z-axis, which means from x to y axis.
    #: If the coordinates are not build like that, than this 3x3 orthogonal 
    #: transformation matrix Q can be used to modify the coordinates.
    #: It is assumed that with the modified coordinates the rotation is around the z-axis. 
    #: The transformation is done via [x,y,z]_mod = Q * [x,y,z]. (default is Identity).
    Q = CArray(dtype=float64, shape=(3, 3), value=identity(3))
    
    
    #: Stores the output of :meth:`_reduced_interp_dim_core_func`; Read-Only
    _virtNewCoord_func = Property(depends_on=['mpos_real.digest', 'mpos_virtual.digest', 'method','array_dimension','interp_at_zero'])
    
    #: internal identifier
    digest = Property(depends_on=['mpos_real.digest', 'mpos_virtual.digest', 'source.digest', \
                                   'method','array_dimension', 'Q', 'interp_at_zero'])
    
    def _get_numchannels(self):
        return self.mpos_virtual.num_mics
    
    @cached_property
    def _get_digest( self ):
        return digest(self)
    
    @cached_property
    def _get_virtNewCoord(self):
        return self._virtNewCoord_func(self.mpos_real.mpos, self.mpos_virtual.mpos,self.method, self.array_dimension)
        
    
    def sinc_mic(self, r):
        """
        Modified Sinc function for Radial Basis function approximation
        
        """
        return sinc((r*self.mpos_virtual.mpos.shape[1])/(pi))    
    
    def _virtNewCoord_func(self, mic, micVirt, method ,array_dimension, interp_at_zero = False):
        """ 
        Core functionality for getting the  interpolation .
        
        Parameters
        ----------
        mic : float[3, nPhysicalMics]
            The mic positions of the physical (really existing) mics
        micVirt : float[3, nVirtualMics]
            The mic positions of the virtual mics
        method : string
            The Interpolation method to use     
        array_dimension : string
            The Array Dimensions in cylinder coordinates

        Returns
        -------
        mesh : List[]
            The items of these lists are dependent of the reduced interpolation dimension of each subarray.
            If the Array is 1D the list items are:
                1. item : float64[nMicsInSpecificSubarray]
                    Ordered positions of the real mics on the new 1d axis, to be used as inputs for numpys interp.
                2. item : int64[nMicsInArray]
                    Indices identifying how the measured pressures must be evaluated, s.t. the entries of the previous item (see last line)
                    correspond to their initial pressure values
            If the Array is 2D or 3d the list items are:
                1. item : Delaunay mesh object
                    Delauney mesh (see scipy.spatial.Delaunay) for the specific Array
                2. item : int64[nMicsInArray]
                    same as 1d case, BUT with the difference, that here the rotational periodicy is handled, when constructing the mesh.
                    Therefor the mesh could have more vertices than the actual Array mics.
                    
        virtNewCoord : float64[3, nVirtualMics]
            Projection of each virtual mic onto its new coordinates. The columns of virtNewCoord correspond to [phi, rho, z]
            
        newCoord : float64[3, nMics]
            Projection of each mic onto its new coordinates. The columns of newCoordinates correspond to [phi, rho, z]
        """     
        # init positions of virtual mics in cyl coordinates
        nVirtMics = micVirt.shape[1]
        virtNewCoord = zeros((3, nVirtMics))
        virtNewCoord.fill(nan)
        #init real positions in cyl coordinates
        nMics = mic.shape[1]
        newCoord = zeros((3, nMics))
        newCoord.fill(nan)
        #empty mesh object
        mesh = []
        
        if self.array_dimension =='1D' or self.array_dimension =='ring':
                # get projections onto new coordinate, for real mics
                projectionOnNewAxis = cartToCyl(mic,self.Q)[0]
                indReorderHelp = argsort(projectionOnNewAxis)
                mesh.append([projectionOnNewAxis[indReorderHelp], indReorderHelp])
               
                #new coordinates of real mics
                indReorderHelp = argsort(cartToCyl(mic,self.Q)[0])
                newCoord = (cartToCyl(mic,self.Q).T)[indReorderHelp].T

                # and for virtual mics
                virtNewCoord = cartToCyl(micVirt)
                
        elif self.array_dimension =='2D':  # 2d case0

            # get virtual mic projections on new coord system
            virtNewCoord = cartToCyl(micVirt,self.Q)
            
            #new coordinates of real mics
            indReorderHelp = argsort(cartToCyl(mic,self.Q)[0])
            newCoord = cartToCyl(mic,self.Q) 
            
            #scipy delauney triangulation            
            #Delaunay
            tri = Delaunay(newCoord.T[:,:2], incremental=True) #
            
            
            if self.interp_at_zero:
                #add a point at zero 
                tri.add_points(array([[0 ], [0]]).T)
            
            # extend mesh with closest boundary points of repeating mesh 
            pointsOriginal = arange(tri.points.shape[0])
            hull = tri.convex_hull
            hullPoints = unique(hull)
                    
            addRight = tri.points[hullPoints]
            addRight[:, 0] += 2*pi
            addLeft= tri.points[hullPoints]
            addLeft[:, 0] -= 2*pi
            
            indOrigPoints = concatenate((pointsOriginal, pointsOriginal[hullPoints], pointsOriginal[hullPoints]))
            # add all hull vertices to original mesh and check which of those 
            # are actual neighbors of the original array. Cancel out all others.
            tri.add_points(concatenate([addLeft, addRight]))
            indices, indptr = tri.vertex_neighbor_vertices
            hullNeighbor = empty((0), dtype='int32')
            for currHull in hullPoints:
                neighborOfHull = indptr[indices[currHull]:indices[currHull + 1]]
                hullNeighbor = append(hullNeighbor, neighborOfHull)
            hullNeighborUnique = unique(hullNeighbor)
            pointsNew = unique(append(pointsOriginal, hullNeighborUnique))
            tri = Delaunay(tri.points[pointsNew])  # re-meshing
            mesh.append([tri, indOrigPoints[pointsNew]])
            
            
            
        elif self.array_dimension =='3D':  # 3d case
            
            # get virtual mic projections on new coord system
            virtNewCoord = cartToCyl(micVirt,self.Q)
            # get real mic projections on new coord system
            indReorderHelp = argsort(cartToCyl(mic,self.Q)[0])
            newCoord = (cartToCyl(mic,self.Q))
            #Delaunay
            tri =Delaunay(newCoord.T, incremental=True) #, incremental=True,qhull_options =  "Qc QJ Q12" 

            if self.interp_at_zero:
                #add a point at zero 
                tri.add_points(array([[0 ], [0], [0]]).T)

            # extend mesh with closest boundary points of repeating mesh 
            pointsOriginal = arange(tri.points.shape[0])
            hull = tri.convex_hull
            hullPoints = unique(hull)
        
            addRight = tri.points[hullPoints]
            addRight[:, 0] += 2*pi
            addLeft= tri.points[hullPoints]
            addLeft[:, 0] -= 2*pi
            
            indOrigPoints = concatenate((pointsOriginal, pointsOriginal[hullPoints], pointsOriginal[hullPoints]))
            # add all hull vertices to original mesh and check which of those 
            # are actual neighbors of the original array. Cancel out all others.
            tri.add_points(concatenate([addLeft, addRight]))
            indices, indptr = tri.vertex_neighbor_vertices
            hullNeighbor = empty((0), dtype='int32')
            for currHull in hullPoints:
                neighborOfHull = indptr[indices[currHull]:indices[currHull + 1]]
                hullNeighbor = append(hullNeighbor, neighborOfHull)
            hullNeighborUnique = unique(hullNeighbor)
            pointsNew = unique(append(pointsOriginal, hullNeighborUnique))
            tri = Delaunay(tri.points[pointsNew])  # re-meshing
            mesh.append([tri, indOrigPoints[pointsNew]])
         
        return  mesh, virtNewCoord , newCoord
    

    def _result_core_func(self, p, phiDelay=[], period=None, Q=Q, interp_at_zero = False):
        """
        Performs the actual Interpolation
        
        Parameters
        ----------
        p : float[nSamples, nMicsReal]
            The pressure field of the yielded sample at real mics.
        phiDelay : empty list (default) or float[nSamples] 
            If passed (rotational case), this list contains the angular delay 
            of each sample in rad.
        period : None (default) or float
            If periodicity can be assumed (rotational case) 
            this parameter contains the periodicity length
        
        Returns
        -------
        pInterp : float[nSamples, nMicsVirtual]
            The interpolated time data at the virtual mics
        """
        
        #number of time samples
        nTime = p.shape[0]
        #number of virtual mixcs 
        nVirtMics = self.mpos_virtual.mpos.shape[1]
        # mesh and projection onto polar Coordinates
        meshList, virtNewCoord, newCoord = self._get_virtNewCoord()
        # pressure interpolation init     
        pInterp = zeros((nTime,nVirtMics))
        
        
        if self.interp_at_zero:
            #interpolate point at 0 in Kartesian CO
            interpolater = LinearNDInterpolator(cylToCart(newCoord[:,argsort(newCoord[0])])[:2,:].T,
                                            p[:, (argsort(newCoord[0]))].T, fill_value = 0)
            pZero  = interpolater((0,0))
            #add the interpolated pressure at origin to pressure channels
            p = concatenate((p, pZero[:, newaxis]), axis=1)

        
        #helpfunction reordered for reordered pressure values 
        pHelp = p[:, meshList[0][1]]
        
        # Interpolation for 1D Arrays 
        if self.array_dimension =='1D' or self.array_dimension =='ring':
            #for rotation add phidelay
            if not phiDelay == []:
                xInterpHelp = repmat(virtNewCoord[0, :], nTime, 1) + repmat(phiDelay, virtNewCoord.shape[1], 1).T
                xInterp = ((xInterpHelp + pi ) % (2 * pi)) - pi #  shifting phi cootrdinate into feasible area [-pi, pi]
            #if no rotation given
            else:
                xInterp = repmat(virtNewCoord[0, :], nTime, 1)
            #get ordered microphone posions in radiant
            x = newCoord[0]
            for cntTime in range(nTime):
                
                if self.method == 'Linear':
                    #numpy 1-d interpolation
                    pInterp[cntTime] = interp(xInterp[cntTime, :], x, pHelp[cntTime, :], period=period, left=nan, right=nan)
                    
                    
                elif self.method == 'Spline':
                    #scipy cubic spline interpolation
                    SplineInterp = CubicSpline(append(x,(2*pi)+x[0]), append(pHelp[cntTime, :],pHelp[cntTime, :][0]), axis=0, bc_type='periodic', extrapolate=None)
                    pInterp[cntTime] = SplineInterp(xInterp[cntTime, :]+pi)    
                    
                elif self.method == 'sinc':
                    #compute using 3-D Rbfs for sinc
                    rbfi = Rbf(x,newCoord[1],
                                 newCoord[2] ,
                                 pHelp[cntTime, :], function=self.sinc_mic)  # radial basis function interpolator instance
                    
                    pInterp[cntTime] = rbfi(xInterp[cntTime, :]+pi,
                                            virtNewCoord[1],
                                            virtNewCoord[2]) 
                    
                elif self.method == 'rbf-cubic':
                    #compute using 3-D Rbfs with multiquadratics
                    rbfi = Rbf(x,newCoord[1],
                                 newCoord[2] ,
                                 pHelp[cntTime, :], function='cubic')  # radial basis function interpolator instance
                    
                    pInterp[cntTime] = rbfi(xInterp[cntTime, :]+pi,
                                            virtNewCoord[1],
                                            virtNewCoord[2]) 
                    
        
        # Interpolation for arbitrary 2D Arrays
        elif self.array_dimension =='2D':
            #check rotation
            if not phiDelay == []:
                xInterpHelp = repmat(virtNewCoord[0, :], nTime, 1) + repmat(phiDelay, virtNewCoord.shape[1], 1).T
                xInterp = ((xInterpHelp) % (2 * pi)) - pi #shifting phi cootrdinate into feasible area [-pi, pi]
            else:
                xInterp = repmat(virtNewCoord[0, :], nTime, 1)  
                
            mesh = meshList[0][0]
            for cntTime in range(nTime):    

                # points for interpolation
                newPoint = concatenate((xInterp[cntTime, :][:, newaxis], virtNewCoord[1, :][:, newaxis]), axis=1) 
                #scipy 1D interpolation
                if self.method == 'Linear':
                    interpolater = LinearNDInterpolator(mesh, pHelp[cntTime, :], fill_value = 0)
                    pInterp[cntTime] = interpolater(newPoint)    
                    
                elif self.method == 'Spline':
                    # scipy CloughTocher interpolation
                    f = CloughTocher2DInterpolator(mesh, pHelp[cntTime, :], fill_value = 0)
                    pInterp[cntTime] = f(newPoint)    
                    
                elif self.method == 'sinc':
                    #compute using 3-D Rbfs for sinc
                    rbfi = Rbf(newCoord[0],
                               newCoord[1],
                               newCoord[2] ,
                                 pHelp[cntTime, :len(newCoord[0])], function=self.sinc_mic)  # radial basis function interpolator instance
                    
                    pInterp[cntTime] = rbfi(xInterp[cntTime, :],
                                            virtNewCoord[1],
                                            virtNewCoord[2]) 
                    
                    
                elif self.method == 'rbf-cubic':
                    #compute using 3-D Rbfs   self.CylToCart()
                    rbfi = Rbf( newCoord[0],
                                newCoord[1],
                                newCoord[2],
                               pHelp[cntTime, :len(newCoord[0])], function='cubic')  # radial basis function interpolator instance
                    
                    virtshiftcoord= array([xInterp[cntTime, :],virtNewCoord[1], virtNewCoord[2]])
                    pInterp[cntTime] = rbfi(virtshiftcoord[0],
                                            virtshiftcoord[1],
                                            virtshiftcoord[2]) 
                                 
        # Interpolation for arbitrary 3D Arrays             
        elif self.array_dimension =='3D':
            #check rotation
            if not phiDelay == []:
                xInterpHelp = repmat(virtNewCoord[0, :], nTime, 1) + repmat(phiDelay, virtNewCoord.shape[1], 1).T
                xInterp = ((xInterpHelp ) % (2 * pi)) - pi  #shifting phi cootrdinate into feasible area [-pi, pi]
            else:
                xInterp = repmat(virtNewCoord[0, :], nTime, 1)  
                
            mesh = meshList[0][0]
            for cntTime in range(nTime):
                # points for interpolation
                newPoint = concatenate((xInterp[cntTime, :][:, newaxis], virtNewCoord[1:, :].T), axis=1)
                
                if self.method == 'Linear':     
                    interpolater = LinearNDInterpolator(mesh, pHelp[cntTime, :], fill_value = 0)
                    pInterp[cntTime] = interpolater(newPoint)
                
                elif self.method == 'sinc':
                    #compute using 3-D Rbfs for sinc
                    rbfi = Rbf(newCoord[0],
                               newCoord[1],
                               newCoord[2],
                                 pHelp[cntTime, :len(newCoord[0])], function=self.sinc_mic)  # radial basis function interpolator instance
                    
                    pInterp[cntTime] = rbfi(xInterp[cntTime, :],
                                            virtNewCoord[1],
                                            virtNewCoord[2]) 
                                       
                elif self.method == 'rbf-cubic':
                    #compute using 3-D Rbfs
                    rbfi = Rbf(newCoord[0],
                               newCoord[1],
                               newCoord[2],
                               pHelp[cntTime, :len(newCoord[0])], function='cubic')  # radial basis function interpolator instance
                    
                    pInterp[cntTime] = rbfi(xInterp[cntTime, :],
                                            virtNewCoord[1],
                                            virtNewCoord[2]) 
                          
                       
        #return interpolated pressure values            
        return pInterp

   
class SpatialInterpolatorRotation(SpatialInterpolator):
    """
    Spatial  Interpolation for rotating sources. Gets samples from :attr:`source`
    and angles from  :attr:`AngleTracker`.Generates output via the generator :meth:`result`
    
    """
    #: Angle data from AngleTracker class
    angle_source = Instance(AngleTracker)
    
    # internal identifier
    digest = Property( depends_on = ['source.digest', 'angle_source.digest', 'mpos_real.digest', 'mpos_virtual.digest', 'Q'])
    
    @cached_property
    def _get_digest( self ):
        return digest(self) 
    
    def result(self, num=128):
        """ 
        Python generator that yields the output block-wise.
        
        Parameters
        ----------
        num : integer
            This parameter defines the size of the blocks to be yielded
            (i.e. the number of samples per block).
        
        Returns
        -------
        Samples in blocks of shape (num, :attr:`numchannels`). 
            The last block may be shorter than num.
        """
        #period for rotation
        period = 2 * pi
        #get angle
        angle = self.angle_source._get_angle()
        #counter to track angle position in time for each block
        count=0
        for timeData in self.source.result(num):
            phiDelay = angle[count:count+num]
            interpVal = self._result_core_func(timeData, phiDelay, period, self.Q, interp_at_zero = False)
            yield interpVal
            count += num    

class SpatialInterpolatorConstantRotation(SpatialInterpolator):
    """
    Spatial linear Interpolation for constantly rotating sources.
    Gets samples from :attr:`source` and generates output via the 
    generator :meth:`result`
    """
    #: Rotational speed in rps. Positive, if rotation is around positive z-axis sense,
    #: which means from x to y axis.
    rotational_speed = Float(0.0)
    
    # internal identifier
    digest = Property( depends_on = ['source.digest', 'rotational_speed', 'Q', 'mpos_real.digest' 'mpos_virtual.digest'])
    
    @cached_property
    def _get_digest( self ):
        return digest(self)
    
    
    def result(self, num=1):
        """ 
        Python generator that yields the output block-wise.
        
        Parameters
        ----------
        num : integer
            This parameter defines the size of the blocks to be yielded
            (i.e. the number of samples per block).
        
        Returns
        -------
        Samples in blocks of shape (num, :attr:`numchannels`). 
            The last block may be shorter than num.
        """
        omega = 2 * pi * self.rotational_speed
        period = 2 * pi
        phiOffset = 0.0
        for timeData in self.source.result(num):
            nTime = timeData.shape[0]
            phiDelay = phiOffset + linspace(0, nTime / self.sample_freq * omega, nTime, endpoint=False)
            interpVal = self._result_core_func(timeData, phiDelay, period, self.Q, interp_at_zero = False)
            phiOffset = phiDelay[-1] + omega / self.sample_freq
            yield interpVal    
      
    
class Mixer( TimeInOut ):
    """
    Mixes the signals from several sources.
    """

    #: Data source; :class:`~acoular.sources.SamplesGenerator` object.
    source = Trait(SamplesGenerator)

    #: List of additional :class:`~acoular.sources.SamplesGenerator` objects
    #: to be mixed.
    sources = List( Instance(SamplesGenerator, ()) ) 

    #: Sampling frequency of the signal as given by :attr:`source`.
    sample_freq = Delegate('source')
    
    #: Number of channels in output as given by :attr:`source`.
    numchannels = Delegate('source')
               
    #: Number of samples in output as given by :attr:`source`.
    numsamples = Delegate('source')

    # internal identifier
    ldigest = Property( depends_on = ['sources.digest', ])

    # internal identifier
    digest = Property( depends_on = ['source.digest', 'ldigest', '__class__'])

    @cached_property
    def _get_ldigest( self ):
        res = ''
        for s in self.sources:
            res += s.digest
        return res

    @cached_property
    def _get_digest( self ):
        return digest(self)

    @on_trait_change('sources,source')
    def validate_sources( self ):
        """ validates if sources fit together """
        if self.source:
            for s in self.sources:
                if self.sample_freq != s.sample_freq:
                    raise ValueError("Sample frequency of %s does not fit" % s)
                if self.numchannels != s.numchannels:
                    raise ValueError("Channel count of %s does not fit" % s)

    def result(self, num):
        """
        Python generator that yields the output block-wise.
        The output from the source and those in the list 
        sources are being added.
        
        Parameters
        ----------
        num : integer
            This parameter defines the size of the blocks to be yielded
            (i.e. the number of samples per block).
        
        Returns
        -------
        Samples in blocks of shape (num, numchannels). 
            The last block may be shorter than num.
        """
        gens = [i.result(num) for i in self.sources]
        for temp in self.source.result(num):
            sh = temp.shape[0]
            for g in gens:
                temp1 = next(g)
                if temp.shape[0] > temp1.shape[0]:
                    temp = temp[:temp1.shape[0]]
                temp += temp1[:temp.shape[0]]
            yield temp
            if sh > temp.shape[0]:
                break


class TimePower( TimeInOut ):
    """
    Calculates time-depended power of the signal.
    """

    def result(self, num):
        """
        Python generator that yields the output block-wise.
        
        Parameters
        ----------
        num : integer
            This parameter defines the size of the blocks to be yielded
            (i.e. the number of samples per block).
        
        Returns
        -------
        Squared output of source. 
            Yields samples in blocks of shape (num, numchannels). 
            The last block may be shorter than num.
        """
        for temp in self.source.result(num):
            yield temp*temp
    
class TimeAverage( TimeInOut ) :
    """
    Calculates time-depended average of the signal
    """
    #: Number of samples to average over, defaults to 64.
    naverage = Int(64, 
        desc = "number of samples to average over")
        
    #: Sampling frequency of the output signal, is set automatically.
    sample_freq = Property( depends_on = 'source.sample_freq, naverage')
    
    #: Number of samples of the output signal, is set automatically.
    numsamples = Property( depends_on = 'source.numsamples, naverage')
    
    # internal identifier
    digest = Property( depends_on = ['source.digest', '__class__', 'naverage'])

    @cached_property
    def _get_digest( self ):
        return digest(self)
        
    @cached_property
    def _get_sample_freq ( self ):
        if self.source:
            return 1.0 * self.source.sample_freq / self.naverage

    @cached_property
    def _get_numsamples ( self ):
        if self.source:
            return self.source.numsamples / self.naverage

    def result(self, num):
        """
        Python generator that yields the output block-wise.

        
        Parameters
        ----------
        num : integer
            This parameter defines the size of the blocks to be yielded
            (i.e. the number of samples per block).
        
        Returns
        -------
        Average of the output of source. 
            Yields samples in blocks of shape (num, numchannels). 
            The last block may be shorter than num.
        """
        nav = self.naverage
        for temp in self.source.result(num*nav):
            ns, nc = temp.shape
            nso = int(ns/nav)
            if nso > 0:
                yield temp[:nso*nav].reshape((nso, -1, nc)).mean(axis=1)
                
class TimeReverse( TimeInOut ):
    """
    Calculates the time-reversed signal of a source. 
    """
    def result(self, num):
        """
        Python generator that yields the output block-wise.

        
        Parameters
        ----------
        num : integer
            This parameter defines the size of the blocks to be yielded
            (i.e. the number of samples per block).
        
        Returns
        -------
        Yields samples in blocks of shape (num, numchannels). 
            Time-reversed output of source. 
            The last block may be shorter than num.
        """
        l = []
        l.extend(self.source.result(num))
        temp = empty_like(l[0])
        h = l.pop()
        nsh = h.shape[0]
        temp[:nsh] = h[::-1]
        for h in l[::-1]:
            temp[nsh:] = h[:nsh-1:-1]
            yield temp
            temp[:nsh] = h[nsh-1::-1]
        yield temp[:nsh]
        
class FiltFiltOctave( TimeInOut ):
    """
    Octave or third-octave filter with zero phase delay.
    
    This filter can be applied on time signals.
    It requires large amounts of memory!   
    """
    #: Band center frequency; defaults to 1000.
    band = Float(1000.0, 
        desc = "band center frequency")
        
    #: Octave fraction: 'Octave' or 'Third octave'; defaults to 'Octave'.
    fraction = Trait('Octave', {'Octave':1, 'Third octave':3}, 
        desc = "fraction of octave")
        
    # internal identifier
    digest = Property( depends_on = ['source.digest', '__class__', \
        'band', 'fraction'])

    @cached_property
    def _get_digest( self ):
        return digest(self)
        
    def ba(self, order):
        """ 
        Internal Butterworth filter design routine.
        
        Parameters
        ----------
        order : integer
            The order of the filter.
        
        Returns
        -------
            b, a : ndarray, ndarray
                Filter coefficients.
        """
        # filter design
        fs = self.sample_freq
        # adjust filter edge frequencies
        beta = pi/(4*order)
        alpha = pow(2.0, 1.0/(2.0*self.fraction_))
        beta = 2 * beta / sin(beta) / (alpha-1/alpha)
        alpha = (1+sqrt(1+beta*beta))/beta
        fr = 2*self.band/fs
        if fr > 1/sqrt(2):
            raise ValueError("band frequency too high:%f,%f" % (self.band, fs))
        om1 = fr/alpha 
        om2 = fr*alpha
#        print om1, om2
        return butter(order, [om1, om2], 'bandpass') 
        
    def result(self, num):
        """
        Python generator that yields the output block-wise.

        
        Parameters
        ----------
        num : integer
            This parameter defines the size of the blocks to be yielded
            (i.e. the number of samples per block).
        
        Returns
        -------
        Samples in blocks of shape (num, numchannels). 
            Delivers the zero-phase bandpass filtered output of source.
            The last block may be shorter than num.
        """
        b, a = self.ba(3) # filter order = 3
        data = empty((self.source.numsamples, self.source.numchannels))
        j = 0
        for block in self.source.result(num):
            ns, nc = block.shape
            data[j:j+ns] = block
            j += ns
        for j in range(self.source.numchannels):
            data[:, j] = filtfilt(b, a, data[:, j])
        j = 0
        ns = data.shape[0]
        while j < ns:
            yield data[j:j+num]
            j += num

class FiltOctave( FiltFiltOctave ):
    """
    Octave or third-octave filter (not zero-phase).
    """

    def result(self, num):
        """ 
        Python generator that yields the output block-wise.

        
        Parameters
        ----------
        num : integer
            This parameter defines the size of the blocks to be yielded
            (i.e. the number of samples per block).
        
        Returns
        -------
        Samples in blocks of shape (num, numchannels). 
            Delivers the bandpass filtered output of source.
            The last block may be shorter than num.
        """
        b, a = self.ba(3) # filter order = 3
        zi = zeros((max(len(a), len(b))-1, self.source.numchannels))
        for block in self.source.result(num):
            block, zi = lfilter(b, a, block, axis=0, zi=zi)
            yield block

                       
class TimeCache( TimeInOut ):
    """
    Caches time signal in cache file.
    """
    # basename for cache
    basename = Property( depends_on = 'digest')
    
    # hdf5 cache file
    h5f = Instance( H5CacheFileBase, transient = True )
    
    # internal identifier
    digest = Property( depends_on = ['source.digest', '__class__'])

    @cached_property
    def _get_digest( self ):
        return digest(self)

    @cached_property
    def _get_basename ( self ):
        obj = self.source # start with source
        basename = 'void' # if no file source is found
        while obj:
            if 'basename' in obj.all_trait_names(): # at original source?
                basename = obj.basename # get the name
                break
            else:
                try:
                    obj = obj.source # traverse down until original data source
                except AttributeError:
                    obj = None
        return basename

    def _pass_data(self,num):
        for data in self.source.result(num):
            yield data

    def _write_data_to_cache(self,num):
        nodename = 'tc_' + self.digest
        self.h5f.create_extendable_array(
                nodename, (0, self.numchannels), "float32")
        ac = self.h5f.get_data_by_reference(nodename)
        self.h5f.set_node_attribute(ac,'sample_freq',self.sample_freq)
        for data in self.source.result(num):
            self.h5f.append_data(ac,data)
            yield data
    
    def _get_data_from_cache(self,num):
        nodename = 'tc_' + self.digest
        ac = self.h5f.get_data_by_reference(nodename)
        i = 0
        while i < ac.shape[0]:
            yield ac[i:i+num]
            i += num

    # result generator: delivers input, possibly from cache
    def result(self, num):
        """ 
        Python generator that yields the output from cache block-wise.

        
        Parameters
        ----------
        num : integer
            This parameter defines the size of the blocks to be yielded
            (i.e. the number of samples per block).
        
        Returns
        -------
        Samples in blocks of shape (num, numchannels). 
            The last block may be shorter than num.
            Echos the source output, but reads it from cache
            when available and prevents unnecassary recalculation.
        """
        
        if config.global_caching == 'none':
            generator = self._pass_data
        else: 
            nodename = 'tc_' + self.digest
            H5cache.get_cache_file( self, self.basename )
            if not self.h5f:
                generator = self._pass_data
            elif self.h5f.is_cached(nodename):
                generator = self._get_data_from_cache
                if config.global_caching == 'overwrite':
                    self.h5f.remove_data(nodename)
                    generator = self._write_data_to_cache
            elif not self.h5f.is_cached(nodename):
                generator = self._write_data_to_cache
                if config.global_caching == 'readonly':
                    generator = self._pass_data
        for temp in generator(num):
            yield temp


class WriteWAV( TimeInOut ):
    """
    Saves time signal from one or more channels as mono/stereo/multi-channel
    `*.wav` file.
    """
    
    #: Basename for cache, readonly.
    basename = Property( depends_on = 'digest')
       
    #: Channel(s) to save. List can only contain one or two channels.
    channels = List(desc="channel to save")
       
    # internal identifier
    digest = Property( depends_on = ['source.digest', 'channels', '__class__'])

    @cached_property
    def _get_digest( self ):
        return digest(self)

    @cached_property
    def _get_basename ( self ):
        obj = self.source # start with source
        try:
            while obj:
                if 'basename' in obj.all_trait_names(): # at original source?
                    basename = obj.basename # get the name
                    break
                else:
                    obj = obj.source # traverse down until original data source
            else:
                basename = 'void'
        except AttributeError:
            basename = 'void' # if no file source is found
        return basename

    def save(self):
        """ 
        Saves source output to one- or multiple-channel `*.wav` file. 
        """
        nc = len(self.channels)
        if nc == 0:
            raise ValueError("No channels given for output.")
        if nc > 2:
            warn("More than two channels given for output, exported file will have %i channels" % nc)
        name = self.basename
        for nr in self.channels:
            name += '_%i' % nr
        name += '.wav'
        wf = wave.open(name,'w')
        wf.setnchannels(nc)
        wf.setsampwidth(2)
        wf.setframerate(self.source.sample_freq)
        wf.setnframes(self.source.numsamples)
        mx = 0.0
        ind = array(self.channels)
        for data in self.source.result(1024):
            mx = max(abs(data[:, ind]).max(), mx)
        scale = 0.9*2**15/mx
        for data in self.source.result(1024):
            wf.writeframesraw(array(data[:, ind]*scale, dtype=int16).tostring())
        wf.close()

class WriteH5( TimeInOut ):
    """
    Saves time signal as `*.h5` file
    """
    #: Name of the file to be saved. If none is given, the name will be
    #: automatically generated from a time stamp.
    name = File(filter=['*.h5'], 
        desc="name of data file")    
      
    # internal identifier
    digest = Property( depends_on = ['source.digest', '__class__'])

    #: The floating-number-precision of entries of H5 File corresponding 
    #: to numpy dtypes. Default is 32 bit.
    precision = Trait('float32', 'float64', 
                      desc="precision of H5 File")

    @cached_property
    def _get_digest( self ):
        return digest(self)

    def create_filename(self):
        if self.name == '':
            name = datetime.now().isoformat('_').replace(':','-').replace('.','_')
            self.name = path.join(td_dir,name+'.h5')

    def get_initialized_file(self):
        file = _get_h5file_class()
        self.create_filename()
        f5h = file(self.name, mode = 'w')
        f5h.create_extendable_array(
                'time_data', (0, self.numchannels), self.precision)
        ac = f5h.get_data_by_reference('time_data')
        f5h.set_node_attribute(ac,'sample_freq',self.sample_freq)
        return f5h
        
    def save(self):
        """ 
        Saves source output to `*.h5` file 
        """
        
        f5h = self.get_initialized_file()
        ac = f5h.get_data_by_reference('time_data')
        for data in self.source.result(4096):
            f5h.append_data(ac,data)
        f5h.close()

    def result(self, num):
        """ 
        Python generator that saves source output to `*.h5` file and
        yields the source output block-wise.

        
        Parameters
        ----------
        num : integer
            This parameter defines the size of the blocks to be yielded
            (i.e. the number of samples per block).
        
        Returns
        -------
        Samples in blocks of shape (num, numchannels). 
            The last block may be shorter than num.
            Echos the source output, but reads it from cache
            when available and prevents unnecassary recalculation.
        """
        
        f5h = self.get_initialized_file()
        ac = f5h.get_data_by_reference('time_data')
        for data in self.source.result(num):
            f5h.append_data(ac,data)
            yield data
        f5h.close()
        
class LockedGenerator():
    """
    Creates a Thread Safe Iterator.
    Takes an iterator/generator and makes it thread-safe by
    serializing call to the `next` method of given iterator/generator.
    """
    
    def __init__(self, it):
        self.it = it
        self.lock = threading.Lock()

    def __next__(self): # this function implementation is not python 2 compatible!
        with self.lock:
            return self.it.__next__()

class SampleSplitter(TimeInOut): 
    '''
    This class distributes data blocks from source to several following objects.
    A separate block buffer is created for each registered object in 
    (:attr:`block_buffer`) .
    '''

    #: dictionary with block buffers (dict values) of registered objects (dict
    #: keys).  
    block_buffer = Dict(key_trait=Instance(SamplesGenerator)) 

    #: max elements/blocks in block buffers. 
    buffer_size = Int(100)

    #: defines behaviour in case of block_buffer overflow. Can be set individually
    #: for each registered object.
    #:
    #: * 'error': an IOError is thrown by the class
    #: * 'warning': a warning is displayed. Possibly leads to lost blocks of data
    #: * 'none': nothing happens. Possibly leads to lost blocks of data
    buffer_overflow_treatment = Dict(key_trait=Instance(SamplesGenerator),
                              value_trait=Trait('error','warning','none'),
                              desc='defines buffer overflow behaviour.')       
 
    # shadow trait to monitor if source deliver samples or is empty
    _source_generator_exist = Bool(False) 

    # shadow trait to monitor if buffer of objects with overflow treatment = 'error' 
    # or warning is overfilled. Error will be raised in all threads.
    _buffer_overflow = Bool(False)

    # Helper Trait holds source generator     
    _source_generator = Trait()
           
    def _create_block_buffer(self,obj):        
        self.block_buffer[obj] = deque([],maxlen=self.buffer_size)
        
    def _create_buffer_overflow_treatment(self,obj):
        self.buffer_overflow_treatment[obj] = 'error' 
    
    def _clear_block_buffer(self,obj):
        self.block_buffer[obj].clear()
        
    def _remove_block_buffer(self,obj):
        del self.block_buffer[obj]

    def _remove_buffer_overflow_treatment(self,obj):
        del self.buffer_overflow_treatment[obj]
        
    def _assert_obj_registered(self,obj):
        if not obj in self.block_buffer.keys(): 
            raise IOError("calling object %s is not registered." %obj)

    def _get_objs_to_inspect(self):
        return [obj for obj in self.buffer_overflow_treatment.keys() 
                            if not self.buffer_overflow_treatment[obj] == 'none']
 
    def _inspect_buffer_levels(self,inspect_objs):
        for obj in inspect_objs:
            if len(self.block_buffer[obj]) == self.buffer_size:
                if self.buffer_overflow_treatment[obj] == 'error': 
                    self._buffer_overflow = True
                elif self.buffer_overflow_treatment[obj] == 'warning':
                    warn(
                        'overfilled buffer for object: %s data will get lost' %obj,
                        UserWarning)

    def _create_source_generator(self,num):
        for obj in self.block_buffer.keys(): self._clear_block_buffer(obj)
        self._buffer_overflow = False # reset overflow bool
        self._source_generator = LockedGenerator(self.source.result(num))
        self._source_generator_exist = True # indicates full generator

    def _fill_block_buffers(self): 
        next_block = next(self._source_generator)                
        [self.block_buffer[obj].appendleft(next_block) for obj in self.block_buffer.keys()]

    @on_trait_change('buffer_size')
    def _change_buffer_size(self): # 
        for obj in self.block_buffer.keys():
            self._remove_block_buffer(obj)
            self._create_block_buffer(obj)      

    def register_object(self,*objects_to_register):
        """
        Function that can be used to register objects that receive blocks from 
        this class.
        """
        for obj in objects_to_register:
            if obj not in self.block_buffer.keys():
                self._create_block_buffer(obj)
                self._create_buffer_overflow_treatment(obj)

    def remove_object(self,*objects_to_remove):
        """
        Function that can be used to remove registered objects.
        """
        for obj in objects_to_remove:
            self._remove_block_buffer(obj)
            self._remove_buffer_overflow_treatment(obj)
            
    def result(self,num):
        """ 
        Python generator that yields the output block-wise from block-buffer.

        
        Parameters
        ----------
        num : integer
            This parameter defines the size of the blocks to be yielded
            (i.e. the number of samples per block).
        
        Returns
        -------
        Samples in blocks of shape (num, numchannels). 
            Delivers a block of samples to the calling object.
            The last block may be shorter than num.
        """

        calling_obj = currentframe().f_back.f_locals['self'] 
        self._assert_obj_registered(calling_obj)
        objs_to_inspect = self._get_objs_to_inspect() 
        
        if not self._source_generator_exist: 
            self._create_source_generator(num) 

        while not self._buffer_overflow:
            if self.block_buffer[calling_obj]:
                yield self.block_buffer[calling_obj].pop()
            else:
                self._inspect_buffer_levels(objs_to_inspect)
                try: 
                    self._fill_block_buffers()
                except StopIteration:
                    self._source_generator_exist = False
                    return
        else: 
            raise IOError('Maximum size of block buffer is reached!')   
        <|MERGE_RESOLUTION|>--- conflicted
+++ resolved
@@ -463,23 +463,8 @@
     
     def _to_rpm_and_angle(self):
         """ 
-<<<<<<< HEAD
-        Returns angles in deg for one or more instants in time.
-        
-        Parameters
-        ----------
-        t : array of floats
-            Instances in time to calculate the positions at.
-        
-        Returns
-        -------
-        rpm and angle: arrays of floats
-            Angles in degree at the given times; array has the same shape as t .
-            rpm in 1/min. Only returns over _get_functions
-=======
         Internal helper function 
         Calculates angles in radians for one or more instants in time.
->>>>>>> 1d3170f7
         """
 
         #init
